/**
 * Required to undo YUI resets that override input size, margin, etc.
 */
input[type=text],input[type=password],textarea{width:auto;}
input[type=checkbox],input[type=radio]{margin-right: 7px;}

/* Fix for YUI overriding styles */
strong{font-style:inherit;}em{font-weight:inherit;}

/**
 * General
 */
th,
td,
a img {border-width:0;}
acronym,
abbr {cursor: help;}
.dir-ltr,
.mdl-left,
.dir-rtl .mdl-right {text-align: left;}
.dir-rtl,
.mdl-right,
.dir-rtl .mdl-left {text-align: right;}
#add,
#remove,
.centerpara,
.mdl-align {text-align: center;}
a.dimmed,
a.dimmed:link,
a.dimmed:visited,
a.dimmed_text,
a.dimmed_text:link,
a.dimmed_text:visited,
.dimmed_text,
.dimmed_text a,
.dimmed_text a:link,
.dimmed_text a:visited,
.usersuspended,
.usersuspended a,
.usersuspended a:link,
.usersuspended a:visited,
.dimmed_category,
.dimmed_category a,
.dimmed_category a:link,
.dimmed_category a:visited {
    color: #AAA;
}
.activity.label .dimmed_text {
    opacity: 0.5;
    -ms-filter:"progid:DXImageTransform.Microsoft.Alpha(Opacity=50)";
    filter: alpha(opacity=50);
}
.unlist,
.unlist li,
.inline-list,
.inline-list li,
.block .list,
.block .list li,
.sitetopic .section li.activity,
.course-content .section li.activity,
.sitetopic .section li.movehere,
.course-content .section li.movehere,
.tabtree li {list-style: none;margin:0;padding:0;}

.course-content .current {background:#E3E3E3;}

.inline,
.inline-list li {display: inline;}
.notifytiny {font-size:0.7em;}
.notifytiny li,
.notifytiny td {font-size:100%;}
.red,
.notifyproblem {color:#660000;}
.green,
.notifysuccess {color:#006600;}
.reportlink {text-align:right;}
a.autolink.glossary:hover {cursor: help;}
/* Block which is hidden if javascript enabled, prevents flickering, visible when JS from footer used! */
.collapsibleregioncaption {white-space: nowrap;}
.collapsibleregioncaption img {vertical-align: middle;}
.jsenabled .hiddenifjs {display: none;}
.visibleifjs {display: none;}
.jsenabled .visibleifjs {display: inline;}
.jsenabled .collapsibleregion {overflow:hidden;}
.jsenabled .collapsed .collapsibleregioninner {visibility: hidden;}
.yui-overlay .yui-widget-bd {background-color:#FFEE69;border:1px solid #A6982B;border-top-color: #D4C237;color:#000000;left:0;padding:2px 5px;position:relative;top:0;z-index:1;}
.clearer {background:transparent;border-width:0;clear:both;display:block;height:1px;margin:0;padding:0;}
.clearfix:after {clear: both;content: ".";display: block;height: 0;min-width: 0;visibility: hidden;}
.bold,
.warning,
.errorbox .title,
.pagingbar .title,
.pagingbar .thispage,
.headingblock {font-weight: bold;}
img.resize {height: 1em;width: 1em;}
.block img.resize,
.breadcrumb img.resize {height: 0.9em;width: 0.8em;}

/* Icon styles */
img.icon {height:16px;vertical-align:text-bottom;width:16px;padding-right: 6px;}
.dir-rtl img.icon {padding-left: 6px; padding-right: 0; }
img.iconsmall {height:12px;margin-right:3px;vertical-align:middle;width:12px;}
img.iconhelp, .helplink img {height:16px; padding-left:3px;vertical-align:text-bottom;width:16px;}
.dir-rtl img.iconhelp, .dir-rtl .helplink img {padding-right: 3px; padding-left: 0; }
img.iconlarge {height: 24px; width: 24px; vertical-align:middle;}
img.iconsort { vertical-align: text-bottom; padding-left: .3em; margin-bottom: .15em;}
.dir-rtl img.iconsort { padding-right: .3em; padding-left: 0;}
img.icontoggle {height:17px;vertical-align:middle;width:50px;}
img.iconkbhelp {height:17px;width:49px;}
img.icon-pre, .dir-rtl img.icon-post { padding-right: 3px; padding-left: 0; }
img.icon-post, .dir-rtl img.icon-pre { padding-left: 3px; padding-right: 0; }

.generalbox {border:1px solid;}
.boxaligncenter {margin-left:auto;margin-right:auto;}
.boxalignright {margin-left:auto;margin-right:0;}
.boxalignleft {margin-left:0;margin-right:auto;}
.boxwidthnarrow {width: 30%;}
.boxwidthnormal {width: 50%;}
.boxwidthwide {width: 80%;}
.buttons .singlebutton,
.buttons .singlebutton form,
.buttons .singlebutton div {display: inline;}
.buttons .singlebutton input {margin:20px 5px;}
.headermain {font-weight:bold;}
#maincontent {display: block;height: 1px;overflow: hidden;}
img.uihint {cursor: help;}
#addmembersform table {margin-left: auto;margin-right: auto;}
.formtable tbody th,
.generaltable th.header {vertical-align: top;}
.flexible th {white-space: nowrap;}
.cell {vertical-align: top;}
img.emoticon {vertical-align: middle;width: 15px;height: 15px;}
form.popupform,
form.popupform div {display: inline;}
.arrow_button input {overflow:hidden;}
.action-icon img.smallicon { vertical-align: text-bottom; margin-left: .45em;}
.dir-rtl .action-icon img.smallicon { margin-right: .45em; margin-left: 0;}
h1 img.icon,
h1 img.iconhelp,
h2 img.icon,
h2 img.iconhelp,
h3 img.icon,
h3 img.iconhelp,
h4 img.icon,
h4 img.iconhelp,
h5 img.icon,
h5 img.iconhelp,
h6 img.icon,
h6 img.iconhelp {vertical-align: middle;}

/** The 1-pixel padding is there to avoid phantom scroll bars on OS X (FF, Safari and Chrome)**/
.no-overflow {overflow:auto;padding-bottom:1px;}
.pagelayout-report .no-overflow {overflow:visible;}
.no-overflow > .generaltable {margin-bottom:0;}
.ie6 .no-overflow {width:100%;}

/** IE6 float + background bug solution **/
.ie6 li.section {line-height:1.2em;width:100%;}

/**
 * Accessibility features
 */
/*Accessibility: text 'seen' by screen readers but not visual users. */
.accesshide {position:absolute;left:-10000px;font-weight:normal;font-size:1em;}
.dir-rtl .accesshide {top:-30000px;left:auto;}
span.hide,
div.hide {display:none;}
.invisiblefieldset {display:inline;border-width:0;padding:0;margin:0;}
/*Accessibility: Skip block link, for keyboard-only users. */
a.skip-block,
a.skip {position: absolute;top: -1000em;font-size: 0.85em;text-decoration:none;}
a.skip-block:focus,
a.skip-block:active,
a.skip:focus,
a.skip:active {position: static;display: block;}
.skip-block-to {display: block;height: 1px;overflow: hidden;}
/* Accessibility: only certain fonts support Unicode chars like &#x25BA; in IE6 */
.arrow,
.arrow_button input {font-family: Arial,Helvetica,Courier,sans-serif;}

/**
 * Header
 */
.headermain {float:left;margin:15px;font-size:2.3em;}
.headermenu {float:right;margin:10px;font-size:0.8em;text-align:right;}
#course-header {clear:both;}

/**
 * Navbar
 */
.navbar {clear:both;overflow:hidden;}
.ie6 .navbar {overflow:hidden;height:100%;}
.breadcrumb {float:left;}
.navbutton {text-align:right;}
.breadcrumb ul {padding:0;margin:0;text-indent:0;list-style:none;}
.navbutton {float: right;}
.breadcrumb li,
.navbutton div,
.navbutton form {display:inline;}

/**
 * Footer
 */
#page-footer {text-align:center;font-size:0.9em;}
#page-footer .homelink {margin: 1em 0;}
#page-footer .homelink a {padding-left:1em;padding-right:1em;}
#page-footer .logininfo,
#page-footer .sitelink,
#page-footer .helplink {margin:0px 10px;}
#page-footer .performanceinfo {text-align:center;margin:10px 20%;}
#page-footer .performanceinfo span {display:block;}
#page-footer .validators {margin-top:40px;padding-top:5px;border-top: 1px dotted gray;}
#page-footer .validators ul {margin:0px;padding:0px;list-style-type:none;}
#page-footer .validators ul li {display:inline;margin-right:10px;margin-left:10px;}

#page-footer .performanceinfo .cachesused {margin-top:1em;}
#page-footer .performanceinfo .cachesused .cache-stats-heading {font-weight:bold;display:block;}
#page-footer .performanceinfo .cachesused .cache-definition-stats {margin:0.3em;padding:0px;border:1px solid #999;display:inline-block;vertical-align:top;min-height:4em;color:#000;background-color:#eee;}
#page-footer .performanceinfo .cachesused .cache-definition-stats span {padding-left:0.5em;padding-right:0.5em;display:block;}
#page-footer .performanceinfo .cachesused .cache-definition-stats .cache-definition-stats-heading {background-color:#eee;}
#page-footer .performanceinfo .cachesused .cache-store-stats {text-indent: 1em;}
#page-footer .performanceinfo .cachesused .cache-store-stats.nohits {background-color:#ffd3d9;}
#page-footer .performanceinfo .cachesused .cache-store-stats.lowhits {background-color:#f3f2aa;}
#page-footer .performanceinfo .cachesused .cache-store-stats.hihits {background-color:#e7f1c3;}
#page-footer .performanceinfo .cachesused .cache-total-stats {display:block;font-weight:bold;margin-top:0.3em;}

#course-footer {clear:both;}

/**
 * Tabs
 */
.tabtree {position:relative;margin-bottom:3.5em;}
.tabtree li {display:inline;}
.tabtree ul {margin:5px;}
.tabtree ul li.here ul {position:absolute;top:100%;width:100%;}
.tabtree ul li.here .empty {display:none;}

/**
 * Mforms
 */
.mform fieldset {border:1px solid;}
.mform fieldset fieldset {border-width:0;}
.mform fieldset legend {font-weight:bold;margin-left:0.5em;padding: 0 0.35em;}
.mform fieldset div {margin:10px;margin-top:0;}
.mform fieldset div div {margin:0;}
.mform fieldset .advancedbutton {text-align:right;}
.mform fieldset.hidden {border-width:0;}
.mform fieldset.group {margin-bottom: 0}
.mform fieldset.error {border: 1px solid #A00;}
.collapsible-actions {display: none;}
.jsenabled .collapsible-actions {text-align: right; display: block;}
.dir-rtl .collapsible-actions {text-align: left;}
.collapseexpand {background: url([[pix:t/collapsed]]) left center no-repeat; padding-left: 18px;}
.dir-rtl .collapseexpand {background-image: url([[pix:t/collapsed_rtl]]); background-position: right center; padding-left: 0; padding-right: 18px;}
.collapse-all,
.dir-rtl .collapse-all {background-image: url([[pix:t/expanded]]);}
.mform fieldset legend {padding: 0 0.35em;}
.mform fieldset.collapsible legend a.fheader {padding-left: 18px; background: url([[pix:t/expanded]]) left center no-repeat;}
.mform fieldset.collapsed legend a.fheader {background-image: url([[pix:t/collapsed]]);}
.jsenabled .mform fieldset.collapsed {border-width: 1px 0 0 1px; padding: 0; border-color: transparent;}
.jsenabled .mform fieldset.collapsed div.fcontainer {display: none;}
.mform .fitem {width:100%;overflow:hidden;margin-top:5px;margin-bottom:1px;clear:right;}
.jsenabled .mform .containsadvancedelements .advanced {display: none;}
.mform .containsadvancedelements .advanced.show {display: block;}
.mform .fitem .fitemtitle {width:15%;text-align:right;float:left;}
.dir-rtl .mform .fitem .fitemtitle {text-align:left;}
.mform .fitem .fitemtitle div {display: inline;}
.mform .fitem .felement {border-width: 0;width:80%;margin-left:16%;}
.mform .fitem fieldset.felement {margin-left:15%;padding-left:1%;margin-bottom:0}
.mform .error,
.mform .required {color:#A00;}
.mform span.error {display: inline-block;padding: 4px;margin-bottom: 4px;background-color: #F2DEDE;border: 1px solid #EED3D7;}
.mform .required .fgroup span label {color:#000;}
.mform .fdescription.required {color:#A00;text-align:right;}
.dir-rtl .mform .fdescription.required {text-align:left;}
.mform .fpassword .unmask {display:inline;margin-left:0.5em;}
.mform .ftextarea #id_alltext {width: 100%;}
.mform ul.file-list {padding:0;margin:0;list-style:none;}
.mform label { display: inline-block; }
.mform .iconhelp { margin-left: 4px; }
.dir-rtl .mform .iconhelp { margin-right: 4px; }
.mform label .req,
.mform label .adv {cursor: help;}
.mform .fcheckbox input {margin-left: 0;}
.mform .fcheckbox label,
.mform .fduration label,
.mform .fitem fieldset.fgroup label,
.mform .fradio label,
.mform fieldset.fdate_selector label,
.mform fieldset.fdate_time_selector label { display: inline; float: none; margin-left: .3em; vertical-align: text-bottom;}
.dir-rtl .mform .fcheckbox label,
.dir-rtl .mform .fduration label,
.dir-rtl .mform .fitem fieldset.fgroup label,
.dir-rtl .mform .fradio label,
.dir-rtl .mform fieldset.fdate_selector label,
.dir-rtl .mform fieldset.fdate_time_selector label {margin-right: .3em; margin-left: 0;}
.mform .ftags label.accesshide {display: block;position: static;}
.mform .ftags select {margin-bottom: 0.7em;min-width: 22em;}
.mform .moreless-toggler {background: url([[pix:t/more]]) left center no-repeat; padding-left: 16px;}
.dir-rtl .moreless-toggler {padding-left: 0; padding-right: 16px; background-position: right center; }
.mform .moreless-less {background-image: url([[pix:t/less]]);}
.mform .helplink img { margin: 0 0 0 .45em; padding: 0;}
.dir-rtl .mform .helplink img { margin: 0 .45em 0 0; padding: 0;}
.mform legend .helplink img { margin-right: .2em; }
.dir-rtl .mform legend .helplink img { margin: 0 .45em 0 .2em; }
.urlselect label,
.singleselect label { margin-right: .3em; }
.dir-rtl .urlselect label,
.dir-rtl .singleselect label { margin-left: .3em; margin-right: 0; }

.dir-rtl .mform fieldset legend {margin-right:0.5em; margin-left: 0;}
.dir-rtl .mform fieldset.collapsible legend a.fheader {background-position: right center; padding-right: 18px; padding-left: 0;}
.dir-rtl .mform fieldset.collapsed legend a.fheader {background-image: url([[pix:t/collapsed_rtl]]); }
.dir-rtl.jsenabled .mform fieldset.collapsed {border-width: 1px 1px 0 0; }
.dir-rtl .mform .fitem fieldset.felement {padding-right: 1%;margin-right: 15%;}

.mform .btn-cancel, .mform .btn-cancel:active, .mform .btn-cancel[disabled] { background-color: transparent; background-image: none; box-shadow: none; -moz-box-shadow: none; -webkit-box-shadow: none; -o-box-shadow: none; -ms-box-shadow: none; margin-left: .5em;}
.mform .btn-cancel { border-color: transparent; border-radius: 0 0 0 0; -moz-border-radius: 0 0 0 0; -webkit-border-radius: 0 0 0 0; -o-border-radius: 0 0 0 0; -ms-border-radius: 0 0 0 0; color: #0088CC; cursor: pointer; }
.mform .btn-cancel:hover, .mform .btn-cancel:focus { background-color: transparent; color: #005580; text-decoration: underline; }
.mform .btn-cancel[disabled]:hover, .mform .btn-cancel[disabled]:focus { color: #333333; text-decoration: none; }

input#id_externalurl {direction:ltr;}
#portfolio-add-button {display:inline;}

/**
 * phpinfo styles
 */
.phpinfo .center {text-align: center;}
.phpinfo .center table {margin-left: auto;margin-right: auto;text-align: left;border-collapse: collapse;}
.phpinfo .center th {text-align: center;}
.phpinfo .e,
.phpinfo .v,
.phpinfo .h {border: 1px solid #000000;font-size: 0.8em;vertical-align: baseline;color: #000000;background-color: #cccccc;}
.phpinfo .e {background-color: #ccccff;font-weight: bold;}
.phpinfo .h {background-color: #9999cc;font-weight: bold;}

/**
 * Blogs
 */
.addbloglink {text-align: center;}
.blog_entry .audience {text-align: right;padding-right: 4px;}
.blog_entry .tags {margin-top: 15px;}
.blog_entry .tags .action-icon img.smallicon { height: 16px; width: 16px; }
.blog_entry .content {margin-left: 43px;}

/**
 * Group
 */
#page-group-index #groupeditform {text-align: center;}
#doc-contents h1 {margin: 1em 0 0 0;}
#doc-contents ul {margin: 0;padding: 0;width: 90%;}
#doc-contents ul li {list-style-type: none;}
.groupmanagementtable td {vertical-align: top;}
.groupmanagementtable #existingcell,
.groupmanagementtable #potentialcell {width: 42%;}
.groupmanagementtable #buttonscell {width: 16%;}
.groupmanagementtable #buttonscell input {width: 80%;}
.groupmanagementtable #buttonscell p.arrow_button input {width: auto;min-width: 80%;margin: 0 auto;}
.groupmanagementtable #removeselect_wrapper,
.groupmanagementtable #addselect_wrapper {width: 100%;}
.groupmanagementtable #removeselect_wrapper label,
.groupmanagementtable #addselect_wrapper label {font-weight: normal;}
.dir-rtl .groupmanagementtable p {text-align: right;}
#group-usersummary {width: 14em;}
.groupselector {margin-top: 3px;margin-bottom: 3px;}

/**
 * Login
 */
.loginbox {margin:15px;overflow:visible;}
.loginbox.twocolumns {margin:15px;}
.loginbox h2,
.loginbox .subcontent {margin:5px;padding:10px;text-align:center;}
.loginbox .loginpanel .desc {margin:0;padding:0;margin-bottom:5px;margin-top:15px;}
.loginbox .signuppanel .subcontent {text-align:left;}
.dir-rtl .loginbox .signuppanel .subcontent {text-align: right;}
.loginbox .loginsub {margin-left:0;margin-right:0;}
.loginbox .guestsub,
.loginbox .forgotsub,
.loginbox .potentialidps {margin:5px 12%;}
.loginbox .potentialidps .potentialidplist {margin-left:40%;}
.loginbox .potentialidps .potentialidplist div {text-align:left;}
.loginbox .loginform {margin-top:1em;text-align:left;}
.loginbox .loginform .form-label {float:left;text-align:right;width:44%;direction:rtl; white-space:nowrap;}
.dir-rtl .loginbox .loginform .form-label {float:left;text-align:right;width:44%;direction:ltr; white-space:nowrap;}
.loginbox .loginform .form-input {float:right;width:55%;}
.loginbox .loginform .form-input input {width: 6em;}
.loginbox .signupform {margin-top:1em;text-align:center;}
.loginbox.twocolumns .loginpanel {float:left;width:49.5%;border-right: 1px solid;margin-bottom:-2000px;padding-bottom:2000px;}
.loginbox.twocolumns .signuppanel {float:right;width:50%;margin-bottom:-2000px;padding-bottom:2000px;}
.loginbox .potentialidp .smallicon { vertical-align: text-bottom; margin: 0 .3em; }

/**
 * Notes
 */
.notepost {margin-bottom: 1em;}
.notepost .userpicture {float: left;margin-right: 5px;}
.notepost .content,
.notepost .footer {clear: both;}
.notesgroup {margin-left:20px;}

/**
 * My Moodle
 */
.path-my .coursebox .overview {margin: 15px 30px 10px 30px;}
.path-my .coursebox .info {float: none; margin: 0;}

/**
 * Logs
 */
.logtable th {text-align:left;}

/**
 * Modules
 */
.mod_introbox {border:1px solid;padding:10px;}
table.mod_index {width:100%;}

/**
 * Comments
 */
.comment-ctrl {font-size: 12px;display: none;margin:0;padding:0;}
.comment-ctrl h5 {margin:0;padding: 5px;}
.comment-area {max-width: 400px;padding: 5px;}
.comment-area textarea {width:100%;overflow:auto;}
.comment-area .fd {text-align:right;}
.comment-meta span {color:gray;}
.comment-link img { vertical-align: text-bottom; }
.comment-list {font-size: 11px;overflow:auto;list-style:none;padding:0;margin:0;}
.comment-list li {margin: 2px;list-style:none;margin-bottom:5px;clear:both;padding: .3em;position: relative;}
.comment-list li.first {display:none}
.comment-paging{text-align:center;}
.comment-paging .pageno{padding:2px;}
.comment-paging .curpage{border:1px solid #CCC;}
.comment-message .picture {width: 20px;float:left;}
.dir-rtl .comment-message .picture {float:right;}
.comment-message .text {margin:0;padding:0;}
.comment-message .text p {padding:0;margin:0 18px 0 0;}
.comment-delete {position: absolute; top: 0; right: 0;margin: .3em;}
.dir-rtl .comment-delete {position: absolute; left: 0; right: auto;margin: .3em;}
.comment-delete-confirm {background: #eee; padding: 2px; width: 5em;text-align:center;}
.comment-container {float:left;margin: 4px;}
.comment-report-selectall{display:none}
.comment-link {display:none}
.jsenabled .comment-link {display:block}
.jsenabled .showcommentsnonjs{display:none}
.jsenabled .comment-report-selectall{display:inline}

/**
 * Completion progress report
 */
.completion-expired {background:#FFDDDD;}
.completion-expected {font-size:0.75em;}
.completion-sortchoice,
.completion-identifyfield {font-size:0.75em;vertical-align:bottom;}
.completion-progresscell {text-align:right;}
.completion-expired .completion-expected {font-weight:bold;}

/**
 * Tags
 */
#page-tag-coursetags_edit .coursetag_edit_centered {position: relative;width: 600px;margin: 20px auto;}
#page-tag-coursetags_edit .coursetag_edit_row {clear:both;}
#page-tag-coursetags_edit .coursetag_edit_row .coursetag_edit_left {float:left;width:50%;text-align:right;}
#page-tag-coursetags_edit .coursetag_edit_row .coursetag_edit_right {margin-left:50%;}
#page-tag-coursetags_edit .coursetag_edit_input3 {display: none;}
#page-tag-coursetags_more .coursetag_more_large {font-size: 120%;}
#page-tag-coursetags_more .coursetag_more_small {font-size: 80%;}
#page-tag-coursetags_more .coursetag_more_link {font-size: 80%;}
#tag-description,
#tag-blogs {width:100%;}
#tag-management-box {margin-bottom:10px;line-height:20px;}
#tag-user-table {padding:3px;clear: both;width:100%;}
#tag-user-table:after {content:".";display:block;clear:both;visibility:hidden;height:0;overflow:hidden;}
img.user-image {height:100px;width:100px;}
#small-tag-cloud-box {width:300px;margin:0 auto;}
#big-tag-cloud-box {width:600px;margin:0 auto;float:none;}
ul#tag-cloud-list {list-style:none;padding:5px;margin:0;}
ul#tag-cloud-list li {margin:0;display:inline;list-style-type:none;}
#tag-search-box {text-align:center;margin:10px auto;}
#tag-search-results-container {padding:0;width:100%;}
#tag-search-results {padding:0;margin: 15px 20% 0 20%;float:left;width:60%;display:block;}
#tag-search-results li {width:30%;float:left;padding-left:1%;text-align:left;line-height:20px;padding-right:1%;list-style:none;}
span.flagged-tag,
span.flagged-tag a {color:#FF0000;}
table#tag-management-list {text-align:left;width:100%;}
table#tag-management-list td,
table#tag-management-list th {vertical-align: middle;text-align: left;padding: 4px;}
.tag-management-form {text-align:center;}
#relatedtags-autocomplete-container {margin-left:auto;margin-right:auto;min-height:4.6em;width:100%;}
#relatedtags-autocomplete {position:relative;display:block;width:60%;margin-left:auto;margin-right:auto;}
#relatedtags-autocomplete .yui-ac-content {position:absolute;width:420px;left:20%;border:1px solid #404040;background:#fff;overflow:hidden;z-index:9050;}
#relatedtags-autocomplete .ysearchquery {position:absolute;right:10px;color:#808080;z-index:10;}
#relatedtags-autocomplete .yui-ac-shadow {position:absolute;margin:.3em;width:100%;background:#a0a0a0;z-index:9049;}
#relatedtags-autocomplete ul {padding:0;width:100%;margin:0;list-style-type:none;}
#relatedtags-autocomplete li {padding:0 5px;cursor:default;white-space:nowrap;}
#relatedtags-autocomplete li.yui-ac-highlight{background:#FFFFCC;}
h2.tag-heading,
div#tag-description,
div#tag-blogs,
body.tag .managelink {padding: 5px;}
.tag_cloud .s20 {font-size: 1.5em;font-weight: bold;}
.tag_cloud .s19 {font-size: 1.5em;}
.tag_cloud .s18 {font-size: 1.4em;font-weight: bold;}
.tag_cloud .s17 {font-size: 1.4em;}
.tag_cloud .s16 {font-size: 1.3em;font-weight: bold;}
.tag_cloud .s15 {font-size: 1.3em;}
.tag_cloud .s14 {font-size: 1.2em;font-weight: bold;}
.tag_cloud .s13 {font-size: 1.2em;}
.tag_cloud .s12,
.tag_cloud .s11 {font-size: 1.1em;font-weight: bold;}
.tag_cloud .s10,
.tag_cloud .s9 {font-size: 1.1em;}
.tag_cloud .s8,
.tag_cloud .s7 {font-size: 1em;font-weight: bold;}
.tag_cloud .s6,
.tag_cloud .s5 {font-size: 1em;}
.tag_cloud .s4,
.tag_cloud .s3 {font-size: 0.9em;font-weight: bold;}
.tag_cloud .s2,
.tag_cloud .s1 {font-size: 0.9em;}
.tag_cloud .s0 {font-size: 0.8em;}

/*
 * Backup and Restore CSS
 */
.path-backup .mform .grouped_settings.section_level {clear:both;}
.path-backup .mform .grouped_settings {clear:both;overflow:hidden;}
.path-backup .mform .grouped_settings .fitem .fitemtitle {width:40%;padding-right:10px;}
.path-backup.dir-rtl .mform .grouped_settings .fitem .fitemtitle {width: 60%;}
.path-backup .mform .grouped_settings .fitem .felement {width:50%;}
.path-backup .mform .grouped_settings .fitem.backup_selector .felement {width:100%;}
.path-backup.dir-rtl .mform .grouped_settings .fitem .felement {width: 99%;}
.path-backup .mform .grouped_settings.section_level .include_setting {width:50%;margin:0;float:left;clear:left;font-weight:bold;}
.path-backup.dir-rtl  .mform .grouped_settings.section_level .include_setting {float: right; clear: right;}
.path-backup .mform .grouped_settings.section_level .normal_setting {width:50%;margin:0;margin-left:50%;}
.path-backup.dir-rtl  .mform .grouped_settings.section_level .normal_setting {margin:0;}
.path-backup .mform .grouped_settings.activity_level .include_setting label {font-weight:normal;}
.path-backup.dir-rtl .mform .grouped_settings.activity_level .include_setting label img {float:right;}
.path-backup .mform .fitem fieldset.felement {margin-left:0;width:auto;padding-left:0;}
.path-backup .notification.dependencies_enforced {text-align:center;color:#A00;font-weight:bold;}
.path-backup .backup_progress {text-align:center;}
.path-backup .backup_progress span.backup_stage {color:#999;}
.path-backup .backup_progress .backup_stage.backup_stage_current {font-weight:bold;color:inherit;}
.path-backup .backup_progress .backup_stage.backup_stage_next {}
.path-backup .backup_progress span.backup_stage.backup_stage_complete {color:inherit;}
#page-backup-restore .filealiasesfailures {background-color:#ffd3d9}
#page-backup-restore .filealiasesfailures .aliaseslist {width:90%;margin:0.8em auto;background-color:white;border:1px dotted #666;}
.path-backup .fitemtitle .iconlarge.icon-post { padding-left: 6px; }
.path-backup.dir-rtl .fitemtitle .iconlarge.icon-post { padding-right: 6px; padding-right: 0; }
.path-backup .fitem .smallicon { vertical-align: text-bottom; }
.path-backup .wibbler { width: 500px; margin: 0 auto 10px; border-bottom: 1px solid black; border-right: 1px solid black; border-left: 1px solid black; position: relative; min-height: 4px;}
.path-backup .wibbler .wibble { position: absolute; left: 0; right: 0; top: 0; height: 4px; }
.path-backup .wibbler .state0 { background: #eee; }
.path-backup .wibbler .state1 { background: #ddd; }
.path-backup .wibbler .state2 { background: #ccc; }
.path-backup .wibbler .state3 { background: #bbb; }
.path-backup .wibbler .state4 { background: #aaa; }
.path-backup .wibbler .state5 { background: #999; }
.path-backup .wibbler .state6 { background: #888; }
.path-backup .wibbler .state7 { background: #777; }
.path-backup .wibbler .state8 { background: #666; }
.path-backup .wibbler .state9 { background: #555; }
.path-backup .wibbler .state10 { background: #444; }
.path-backup .wibbler .state11 { background: #333; }
.path-backup .wibbler .state12 { background: #222; }

/**
 * Web Service
 */
#webservice-doc-generator td {text-align: left;border: 0px solid black;}

/**
 * Custom menu
 */
#custommenu {clear:both;}
#custommenu .yui3-menu .yui3-menu {z-index:500;}
#custommenu .yui3-menu-horizontal.javascript-disabled .yui3-menu-content,
#custommenu .yui3-menu-horizontal.javascript-disabled .yui3-menu-content .ul {border:1px solid #000;}
#custommenu .yui3-menu-horizontal.javascript-disabled ul {margin:0;padding:0;}
#custommenu .yui3-menu-horizontal.javascript-disabled li {margin:0;padding:0;list-style:none;width:auto;position:relative;}
#custommenu .yui3-menu-horizontal.javascript-disabled .yui3-menu .yui3-menu-label {padding-right:20px;}
#custommenu .yui3-menu-horizontal.javascript-disabled>.yui3-menu-content>ul>li {float:left;}
#custommenu .yui3-menu-horizontal.javascript-disabled li a {padding:0 10px;}
#custommenu .yui3-menu-horizontal.javascript-disabled .yui3-menu {position:absolute;top:-10000px;left:-10000px;visibility:hidden;white-space: nowrap;max-width: 250px;background-color:#FFF;}
#custommenu .yui3-menu-horizontal.javascript-disabled li:hover>.yui3-menu {top:100%;left:0;visibility: visible;z-index:10;}
#custommenu .yui3-menu-horizontal.javascript-disabled li:hover .yui3-menu .yui3-menu {top:0;left:100%;min-width:200px;}
#custommenu .yui3-menu-horizontal.javascript-disabled>.yui3-menu-content>ul:after {content:"";display:block;clear:both;line-height:0;font-size:0;visibility:hidden;}
#custommenu .yui3-menu-horizontal.javascript-disabled .yui3-menu-content {font-size:93%;line-height:2;padding:0;}
#custommenu .yui3-menu-horizontal.javascript-disabled .yui3-menu-content .yui3-menu-content {font-size:100%;}

/**
 * Fix for broken YUI images in the menunav component
 */
#custommenu .yui3-menu-label,
#custommenu .yui3-menuitem-content {cursor:pointer;}
#custommenu .yui3-menuitem-active {background-color:#B3D4FF;}
#custommenu .yui3-menuitem-active,
#custommenu .yui3-menuitem-active .yui3-menuitem-content,
#custommenu .yui3-menu-horizontal .yui3-menu-label,
#custommenu .yui3-menu-horizontal .yui3-menu-content {background-image:none;background-position:right center;background-repeat:no-repeat;}
#custommenu .yui3-menu-label,
#custommenu .yui3-menu .yui3-menu .yui3-menu-label {background-image:url([[pix:theme|vertical-menu-submenu-indicator]]); padding-right: 20px;}
#custommenu .yui3-menu .yui3-menu .yui3-menu-label-menuvisible {background-image:url([[pix:theme|horizontal-menu-submenu-indicator]]);}

/**
 * Smart Select Element
 */
.smartselect {position:absolute;}
.smartselect .smartselect_mask {background-color:#fff;}
.smartselect ul  {padding: 0;margin: 0;}
.smartselect ul li {list-style: none;}
.smartselect .smartselect_menu {margin-right:5px;}
.safari .smartselect .smartselect_menu {margin-left:2px;}
.smartselect .smartselect_menu,
.smartselect .smartselect_submenu {border:1px solid #000;background-color:#FFF;display: none;}
.smartselect .smartselect_menu.visible,
.smartselect .smartselect_submenu.visible {display:block;}
.smartselect .smartselect_menu_content ul li {position:relative;padding:2px 5px;}
.smartselect .smartselect_menu_content ul li a {color:#333;text-decoration:none;}
.smartselect .smartselect_menu_content ul li a.selectable {color:inherit;}
.smartselect .smartselect_submenuitem {background-image:url([[pix:moodle|t/collapsed]]);background-repeat: no-repeat;background-position:100%;}
/** Spanning mode */
.smartselect.spanningmenu .smartselect_submenu {position:absolute;top:-1px;left:100%;}
.smartselect.spanningmenu .smartselect_submenu a {white-space: nowrap;padding-right:16px;}
.smartselect.spanningmenu .smartselect_menu_content ul li a.selectable:hover {text-decoration:underline;}
/** Compact mode */
.smartselect.compactmenu .smartselect_submenu {position:relative;margin:2px -3px; margin-left: 10px;display:none;border-width:0;z-index: 1010;}
.smartselect.compactmenu .smartselect_submenu.visible {display:block;}
.smartselect.compactmenu .smartselect_menu {z-index: 1000;overflow:hidden;}
.smartselect.compactmenu .smartselect_submenu .smartselect_submenu {z-index: 1020;}
.smartselect.compactmenu .smartselect_submenuitem:hover > .smartselect_menuitem_label {font-weight:bold;}

/**
 * Registration
 */
#page-admin-registration-register .registration_textfield {width: 300px;}

/**
 * Enrol
 */
.userenrolment {width:100%;border-collapse: collapse;}
.userenrolment td {padding:0;height:41px;}
.userenrolment .subfield {margin-right:5px;}
.userenrolment .col_userdetails .subfield_picture {float:left;}
.userenrolment .col_lastseen {width:150px;}
.userenrolment .col_role {width:262px;}
.userenrolment .col_role .roles {margin-right:30px;}
.userenrolment .col_role .role {float:left;padding:3px;margin:3px;}
.dir-rtl .userenrolment .col_role .role {float:right;}
.userenrolment .col_role .role a {margin-left:3px;cursor:pointer;}
.userenrolment .col_role .addrole {float:right;width:18px;margin:3px;height:18px;text-align:center;}
.userenrolment .col_role .addrole a img {vertical-align:bottom;}
.userenrolment .hasAllRoles .col_role .addrole {display:none;}
.userenrolment .col_group .groups {margin-right:30px;}
.userenrolment .col_group .group {float:left;padding:3px;margin:3px;white-space:nowrap;}
.userenrolment .col_group .group a {margin-left:3px;cursor:pointer;}
.userenrolment .col_group .addgroup {float:right;width:18px;margin:3px;height:18px;text-align:center;}
.userenrolment .col_group .addgroup a img {vertical-align:bottom;}
.userenrolment .col_enrol .enrolment {float:left;padding:3px;margin:3px;}
.userenrolment .col_enrol .enrolment a {float:right;margin-left:3px;}
#page-enrol-users .enrol_user_buttons {float:right;}
#page-enrol-users .enrol_user_buttons .singlebutton {margin-top: 2px; line-height: 2;}
#page-enrol-users .enrol_user_buttons .enrolusersbutton {margin-left:1em;display:inline;}
#page-enrol-users .enrol_user_buttons .enrolusersbutton div,
#page-enrol-users .enrol_user_buttons .enrolusersbutton form {display:inline;}
#page-enrol-users .enrol_user_buttons .enrolusersbutton input {padding-left:6px;padding-right:6px;}
#page-enrol-users.dir-rtl .col_userdetails .subfield_picture {float: right;}
#page-enrol-users #filterform div,
#page-enrol-users #filterform fieldset {display:inline;float:none;clear:none;width:auto;margin:0;line-height:2;}
#page-enrol-users #filterform .fitem {white-space:nowrap;}
#page-enrol-users #filterform fieldset > div {display:block;float:left;background:#f2f2f2;padding:2px;}
#page-enrol-users #filterform select,
#page-enrol-users #filterform .ftext input {width:8em;}
#page-enrol-users #filterform #fitem_id_role,
#page-enrol-users #filterform #fitem_id_ifilter,
#page-enrol-users #filterform #fgroup_id_buttons {margin-left:0.5em;}
#page-enrol-users .paging { clear: right; }

/**
* Overide for RTL layout
**/
.dir-rtl .headermain {float:right;}
.dir-rtl .headermenu {float:left;}
.dir-rtl .breadcrumb {float:right;}
.dir-rtl .navbutton {float: left;}
.dir-rtl .breadcrumb ul li { float: right; margin-left: 5px;}
.dir-rtl .mform .fitem .fitemtitle {float:right;}
.dir-rtl .loginbox .loginform .form-label {float:right;text-align:left;}
.dir-rtl .loginbox .loginform .form-input {text-align: right;}
.dir-rtl .yui3-menu-hidden {left: 0px;}
#page-admin-roles-define.dir-rtl #rolesform .felement {margin-right: 180px;}
#page-message-edit.dir-rtl table.generaltable th.c0 {text-align: right;}

/**
 * Backup
 */
.backup-restore .backup-section {clear:both;border:1px solid #ddd;background-color:#f6f6f6;margin-bottom:1em;}
.backup-restore .backup-section > h2.header {padding:5px 6px;margin:0;border-bottom:1px solid #ddd;}
.backup-restore .backup-section .noticebox {margin:1em auto;width:60%;text-align:center;}
.backup-restore .backup-section .backup-sub-section {margin:0 25px;background-color:#f9f9f9;border:1px solid #f3f3f3;margin-bottom:1em;}
.backup-restore .backup-section .backup-sub-section h3 {text-align:right;border-bottom:1px solid #DDD;padding:5px 86% 5px 6px;margin:0;background-color:#e9e9e9;}
.backup-restore .backup-section.settings-section .detail-pair {margin:0;padding:0;width:50%;display:inline-block;}
.backup-restore .backup-section.settings-section .detail-pair .detail-pair-label {width:65%;}
.backup-restore .backup-section.settings-section .detail-pair .detail-pair-value {width:25%;}
.backup-restore .activitytable {width:60%;min-width:500px;}
.backup-restore .activitytable .modulename {width:100px;}
.backup-restore .activitytable .moduleincluded {width:50px;}
.backup-restore .activitytable .userinfoincluded {width:50px;}
.backup-restore .detail-pair {}
.backup-restore .detail-pair-label {display:inline-block;width:25%;padding:8px;margin:0;text-align:right;font-weight:bold;color:#444;vertical-align:top;}
.backup-restore .detail-pair-value {display:inline-block;width:65%;padding:8px;margin:0;}
.backup-restore .detail-pair-value > .sub-detail {display:block;color:#1580B6;margin-left:2em;font-size:90%;font-style: italic;}
.backup-restore > .singlebutton {text-align:right;}
.path-backup .mform .fgroup .proceedbutton {float:right;margin-right:1%;}

.restore-course-search .rcs-results {width:70%;min-width:400px;border:1px solid #ddd;margin:5px 0;}
.restore-course-search .rcs-results table {width:100%;margin:0;border-width:0;}
.restore-course-search .rcs-results table .no-overflow {max-width:600px;}
.restore-course-search .rcs-results .paging {text-align:left;margin:0;background-color:#eee;padding:3px;}

.restore-course-category .rcs-results {width:70%;min-width:400px;border:1px solid #ddd;margin:5px 0;}
.restore-course-category .rcs-results table {width:100%;margin:0;border-width:0;}
.restore-course-category .rcs-results table .no-overflow {max-width:600px;}
.restore-course-category .rcs-results .paging {text-align:left;margin:0;background-color:#eee;padding:3px;}

.corelightbox {background-color:#CCC;position:absolute;top:0;left:0;width:100%;height:100%;text-align:center;}
.corelightbox img {position:fixed;top:50%; left: 50%;}

.mod-indent-1 {margin-left:30px;}
.mod-indent-2 {margin-left:60px;}
.mod-indent-3 {margin-left:90px;}
.mod-indent-4 {margin-left:120px;}
.mod-indent-5 {margin-left:150px;}
.mod-indent-6 {margin-left:180px;}
.mod-indent-7 {margin-left:210px;}
.mod-indent-8 {margin-left:240px;}
.mod-indent-9 {margin-left:270px;}
.mod-indent-10 {margin-left:300px;}
.mod-indent-11 {margin-left:330px;}
.mod-indent-12 {margin-left:360px;}
.mod-indent-13 {margin-left:390px;}
.mod-indent-14 {margin-left:420px;}
.mod-indent-15,
.mod-indent-huge {margin-left:420px;}

.dir-rtl .mod-indent-1 {margin-right:30px;margin-left:0;}
.dir-rtl .mod-indent-2 {margin-right:60px;margin-left:0;}
.dir-rtl .mod-indent-3 {margin-right:90px;margin-left:0;}
.dir-rtl .mod-indent-4 {margin-right:120px;margin-left:0;}
.dir-rtl .mod-indent-5 {margin-right:150px;margin-left:0;}
.dir-rtl .mod-indent-6 {margin-right:180px;margin-left:0;}
.dir-rtl .mod-indent-7 {margin-right:210px;margin-left:0;}
.dir-rtl .mod-indent-8 {margin-right:240px;margin-left:0;}
.dir-rtl .mod-indent-9 {margin-right:270px;margin-left:0;}
.dir-rtl .mod-indent-10 {margin-right:300px;margin-left:0;}
.dir-rtl .mod-indent-11 {margin-right:330px;margin-left:0;}
.dir-rtl .mod-indent-12 {margin-right:360px;margin-left:0;}
.dir-rtl .mod-indent-13 {margin-right:390px;margin-left:0;}
.dir-rtl .mod-indent-14 {margin-right:420px;margin-left:0;}
.dir-rtl .mod-indent-15,
.dir-rtl .mod-indent-huge {margin-right:420px;margin-left:0;}

.dir-rtl .mform .fitem .felement {margin-right: 16%;margin-left:auto;text-align: right;}
.dir-rtl .mform .fitem .felement input[name=email],
.dir-rtl .mform .fitem .felement input[name=email2],
.dir-rtl .mform .fitem .felement input[name=url],
.dir-rtl .mform .fitem .felement input[name=idnumber],
.dir-rtl .mform .fitem .felement input[name=phone1],
.dir-rtl .mform .fitem .felement input[name=phone2] {text-align: left; direction: ltr;}

/* Audio player size in 'block' mode (can only change width, height is hardcoded in JS) */
.resourcecontent .mediaplugin_mp3 object {height:25px; width: 600px}
.resourcecontent audio.mediaplugin_html5audio {width: 600px}

/** Large resource images should avoid hidden overflow **/
.resourceimage {max-width: 100%;}

/* Audio player size in 'inline' mode (can only change width, as above) */
.mediaplugin_mp3 object {height:15px;width:300px}
audio.mediaplugin_html5audio {width: 300px}

/* TinyMCE moodle media preview frame should not have padding */
.core_media_preview.pagelayout-embedded #content {padding:0;}
.core_media_preview.pagelayout-embedded #maincontent {height:0;}
.core_media_preview.pagelayout-embedded .mediaplugin {margin:0;}

/*
Fix for SubScript & SuperScript
------------------------------*/
sub {vertical-align: sub;}
sup {vertical-align: super;}

/** Fix YUI 2 Treeview for Right to left languages **/
.dir-rtl .ygtvtn,
.dir-rtl .ygtvtm,
.dir-rtl .ygtvtmh,
.dir-rtl .ygtvtmhh,
.dir-rtl .ygtvtp,
.dir-rtl .ygtvtph,
.dir-rtl .ygtvtphh,
.dir-rtl .ygtvln,
.dir-rtl .ygtvlm,
.dir-rtl .ygtvlmh,
.dir-rtl .ygtvlmhh,
.dir-rtl .ygtvlp,
.dir-rtl .ygtvlph,
.dir-rtl .ygtvlphh,
.dir-rtl .ygtvdepthcell,
.dir-rtl .ygtvok,
.dir-rtl .ygtvok:hover,
.dir-rtl .ygtvcancel,
.dir-rtl .ygtvcancel:hover {width:18px; height:22px; background-image:url([[pix:theme|yui2-treeview-sprite-rtl]]); background-repeat: no-repeat; cursor:pointer;}

.dir-rtl .ygtvtn {background-position: 0 -5600px;}
.dir-rtl .ygtvtm {background-position: 0 -4000px;}
.dir-rtl .ygtvtmh,
.dir-rtl .ygtvtmhh {background-position: 0 -4800px;}
.dir-rtl .ygtvtp {background-position: 0 -6400px;}
.dir-rtl .ygtvtph,
.dir-rtl .ygtvtphh {background-position: 0 -7200px;}
.dir-rtl .ygtvln {background-position: 0 -1600px;}
.dir-rtl .ygtvlm {background-position: 0 0;}
.dir-rtl .ygtvlmh,
.dir-rtl .ygtvlmhh {background-position: 0 -800px;}
.dir-rtl .ygtvlp {background-position: 0 -2400px;}
.dir-rtl .ygtvlph,
.dir-rtl .ygtvlphh {background-position: 0 -3200px}
.dir-rtl .ygtvdepthcell {background-position: 0 -8000px;}
.dir-rtl .ygtvok {background-position: 0 -8800px;}
.dir-rtl .ygtvok:hover {background-position: 0 -8844px;}
.dir-rtl .ygtvcancel {background-position: 0 -8822px;}
.dir-rtl .ygtvcancel:hover {background-position: 0 -8866px;}

.dir-rtl.yui-skin-sam .yui-panel .hd {text-align:left;}
.dir-rtl .yui-skin-sam .yui-layout .yui-layout-unit div.yui-layout-bd {text-align:right;}

/** Fix TinyMCE editor right to left **/
.dir-rtl .clearlooks2.ie9 .mceAlert .mceMiddle span,.dir-rtl .clearlooks2 .mceConfirm .mceMiddle span {top: 44px;}
.dir-rtl .o2k7Skin table,
.dir-rtl .o2k7Skin tbody,
.dir-rtl .o2k7Skin a,
.dir-rtl .o2k7Skin img,
.dir-rtl .o2k7Skin tr,
.dir-rtl .o2k7Skin div,
.dir-rtl .o2k7Skin td,
.dir-rtl .o2k7Skin iframe,
.dir-rtl .o2k7Skin span,
.dir-rtl .o2k7Skin *,
.dir-rtl .o2k7Skin .mceText,
.dir-rtl .o2k7Skin .mceListBox .mceText {text-align:right;}

.path-rating .ratingtable {width:100%;margin-bottom:1em;}
.path-rating .ratingtable th.rating {width:100%;}
.path-rating .ratingtable td.rating,
.path-rating .ratingtable td.time {white-space:nowrap; text-align:center;}

/* Fix for ordered and unordered list in course topic summary & course weekly summary */

.course-content ul.weeks .content .summary ul,
.course-content ul.topics .content .summary ul {list-style: disc outside none;}

.course-content ul.weeks .content .summary ol,
.course-content ul.topics .content .summary ol {list-style: decimal outside none;}

.dir-rtl #adminsettings #id_s__pathtodu,
.dir-rtl #adminsettings #id_s__aspellpath,
.dir-rtl #adminsettings #id_s__pathtodot,
.dir-rtl #adminsettings #id_s__supportemail,
.dir-rtl #adminsettings #id_s__supportpage,
.dir-rtl #adminsettings #id_s__sessioncookie,
.dir-rtl #adminsettings #id_s__sessioncookiepath,
.dir-rtl #adminsettings #id_s__sessioncookiedomain,
.dir-rtl #adminsettings #id_s__proxyhost,
.dir-rtl #adminsettings #id_s__proxyuser,
.dir-rtl #adminsettings #id_s__proxypassword,
.dir-rtl #adminsettings #id_s__proxybypass,
.dir-rtl #adminsettings #id_s__jabberhost,
.dir-rtl #adminsettings #id_s__jabberserver,
.dir-rtl #adminsettings #id_s__jabberusername,
.dir-rtl #adminsettings #id_s__jabberpassword,
.dir-rtl #adminsettings #id_s__additionalhtmlhead,
.dir-rtl #adminsettings #id_s__additionalhtmltopofbody,
.dir-rtl #adminsettings #id_s__additionalhtmlfooter,
.dir-rtl #adminsettings #id_s__docroot,
.dir-rtl #adminsettings #id_s__filter_tex_latexpreamble,
.dir-rtl #adminsettings #id_s__filter_tex_latexbackground,
.dir-rtl #adminsettings #id_s__filter_tex_pathlatex,
.dir-rtl #adminsettings #id_s__filter_tex_pathdvips,
.dir-rtl #adminsettings #id_s__filter_tex_pathconvert,
.dir-rtl #adminsettings #id_s__blockedip,
.dir-rtl #adminsettings #id_s__pathtoclam,
.dir-rtl #adminsettings #id_s__quarantinedir,
.dir-rtl #adminsettings #id_s__sitepolicy,
.dir-rtl #adminsettings #id_s__sitepolicyguest,
.dir-rtl #adminsettings #id_s__cronremotepassword,
.dir-rtl #adminsettings #id_s__allowedip,
.dir-rtl #adminsettings #id_s__blockedip,
.dir-rtl #adminsettings #id_s_enrol_meta_nosyncroleids,
.dir-rtl #adminsettings #id_s_enrol_ldap_host_url,
.dir-rtl #adminsettings #id_s_enrol_ldap_ldapencoding,
.dir-rtl #adminsettings #id_s_enrol_ldap_bind_dn,
.dir-rtl #adminsettings #id_s_enrol_ldap_bind_pw,
.dir-rtl #adminsettings #admin-emoticons .form-text,
.dir-rtl #adminsettings #admin-role_mapping input[type=text],
.dir-rtl #adminsettings #id_s_enrol_paypal_paypalbusiness,
.dir-rtl #adminsettings #id_s_enrol_flatfile_location,
#page-admin-setting-enrolsettingsflatfile.dir-rtl input[type=text],
#page-admin-setting-enrolsettingsdatabase.dir-rtl input[type=text],
#page-admin-auth-db.dir-rtl input[type=text] {direction: ltr;}

#page-admin-setting-enrolsettingsflatfile.dir-rtl .informationbox {direction: ltr;text-align: left;}

#page-admin-grade-edit-scale-edit.dir-rtl .error input#id_name {margin-right: 170px;}
.initialbar a {padding-right: 2px;}

/* Moodle Dialogue Settings (moodle-core-dialogue)  */
.moodle-dialogue-base .moodle-dialogue-lightbox {
    background-color:#AAA;
}

.moodle-dialogue-base .moodle-dialogue {
    outline: #000 dotted 0;
}

.moodle-dialogue-base .hidden,
.moodle-dialogue-base .moodle-dialogue-hidden {display:none;}
.moodle-dialogue-base .moodle-dialogue {
    padding: 0;
    margin: 0;
    background: none;
    border: none;
    /* Override the z-index set incorrectly by the YUI dialogue */
    z-index: 600;
}

.no-scrolling { overflow: hidden; }

.moodle-dialogue-base .moodle-dialogue-fullscreen {
    left: 0px;
    top: 0px;
    right: 0px;
    bottom: -50px;
    position: fixed;
}
.moodle-dialogue-base .moodle-dialogue-fullscreen .closebutton {
    width: 28px;
    height: 16px;
    background-size: 100%;
}


.moodle-dialogue-base .moodle-dialogue-wrap {
    margin-top:-3px;
    margin-left:-3px;
    background-color: #FFFFFF;
    border: 1px solid #CCCCCC;
    border-radius:10px;
    box-shadow: 5px 5px 20px 0px #666666;
    -webkit-box-shadow: 5px 5px 20px 0px #666666;
    -moz-box-shadow: 5px 5px 20px 0px #666666;
}

.moodle-dialogue-base .moodle-dialogue-wrap .moodle-dialogue-hd {
    margin:0;
    padding:5px;
    font-size:12px;
    font-weight: normal;
    letter-spacing: 1px;
    color:#333333;
    text-align: center;
    text-shadow: 1px 1px 1px #FFFFFF;
    border-radius: 10px 10px 0px 0px;
    border-bottom: 1px solid #BBBBBB;
    background: #CCCCCC;
    background: -webkit-gradient(linear, left top, left bottom, from(#FFFFFF), to(#CCCCCC));
    background: -moz-linear-gradient(top,  #FFFFFF,  #CCCCCC);
    filter: progid:DXImageTransform.Microsoft.gradient(startColorstr='#FFFFFF', endColorstr='#CCCCCC')!important;
    filter: dropshadow(color=#FFFFFF, offx=1, offy=1);
}

.moodle-dialogue-base .moodle-dialogue-wrap .moodle-dialogue-hd h1 {
    margin:0;
    padding:0;
    display:inline;
    font-size: 100%;
    font-weight: bold;
}
.moodle-dialogue-base .moodle-dialogue-wrap .moodle-dialogue-hd .yui3-widget-buttons {
    padding: 5px;
}
.moodle-dialogue-base .closebutton {
    width:25px;
    height:15px;
    float:right;
    vertical-align:middle;
    display:inline-block;
    cursor:pointer;
    padding:0px;
    background-image:url([[pix:theme|sprite]]);
    background-repeat:no-repeat;
    border-style:none;
}
.dir-rtl .moodle-dialogue-base .moodle-dialogue-wrap .moodle-dialogue-hd .yui3-widget-buttons {
    left: 0px;
    right: auto;
}

.moodle-dialogue-base .moodle-dialogue .moodle-dialogue-bd {
    overflow: auto;
    padding: 1em;
    line-height: 2em;
    color: #555;
    font-size: 12px;
}

.moodle-dialogue-base .moodle-dialogue-wrap .moodle-dialogue-content {
  padding:0px;
  background:#FFF;
}

.moodle-dialogue-base .moodle-dialogue-fullscreen .moodle-dialogue-hd {
    padding: 10px;
    font-size: 16px;
}

.moodle-dialogue-base .moodle-dialogue-fullscreen .moodle-dialogue-content {
    overflow: auto;
    position: absolute;
    top: 0px;
    bottom: 50px;
    left: 0px;
    right: 0px;
    margin: 0px;
    border: 0px;
}
.moodle-dialogue-base .moodle-dialogue-fullscreen .moodle-dialogue-hd,
.moodle-dialogue-base .moodle-dialogue-fullscreen .moodle-dialogue-wrap {
    border-radius: 0px;
}

.moodle-dialogue-confirm .confirmation-dialogue {text-align:center;}
.moodle-dialogue-confirm .confirmation-dialogue input {text-align:center;}
.moodle-dialogue-exception .moodle-exception-message {text-align:center}
.moodle-dialogue-exception .moodle-exception-param label {font-weight:bold;}
.moodle-dialogue-exception .param-stacktrace label {
    background-color:#EEE;
    border:1px solid #ccc;
    border-bottom-width:0;
}

.moodle-dialogue-exception .param-stacktrace pre {
    border:1px solid #ccc;
    background-color:#fff;
}

.moodle-dialogue-exception .param-stacktrace .stacktrace-file {
    color:navy;
    font-size:80%;
}
.moodle-dialogue-exception .param-stacktrace .stacktrace-line {
    color:#AA0000;
    font-size:80%;
}
.moodle-dialogue-exception .param-stacktrace .stacktrace-call {
    color:#333;
    font-size:90%;
    border-bottom:1px solid #eee;
}

.moodle-dialogue-base .moodle-dialogue .moodle-dialogue-content .moodle-dialogue-ft {
    padding:0px;
    margin: 0.7em 1em;
    text-align: right;
    background-color: #FFF;
    font-size: 12px;
}

.moodle-dialogue-confirm .confirmation-message {margin:0.5em 1em;}
.moodle-dialogue-confirm .confirmation-dialogue input {min-width:80px}
.moodle-dialogue-exception .moodle-exception-message {margin:1em;}
.moodle-dialogue-exception .moodle-exception-param {margin-bottom:0.5em;}
.moodle-dialogue-exception .moodle-exception-param label {width:150px;}
.moodle-dialogue-exception .param-stacktrace label {
    display:block;
    margin:0;
    padding:4px 1em;
}
.moodle-dialogue-exception .param-stacktrace pre {
    display:block;
    height:200px;
    overflow:auto;
}

.moodle-dialogue-exception .param-stacktrace .stacktrace-file {
    display:inline-block;
    margin:4px 0;
}
.moodle-dialogue-exception .param-stacktrace .stacktrace-line {
    display:inline-block;
    width:50px;
    margin:4px 1em;
}
.moodle-dialogue-exception .param-stacktrace .stacktrace-call {
    padding-left:25px;
    margin-bottom:4px;
    padding-bottom:4px;
}

.moodle-dialogue .moodle-dialogue-bd .content-lightbox {
    opacity: .75;
    width: 100%;
    height: 100%;
    top: 0;
    left: 0;
    background-color: white;
    text-align: center;
    padding: 10% 0;
}

/* Apply a default max-height on tooltip text */
.moodle-dialogue .tooltiptext {
    max-height: 300px;
}
.moodle-dialogue-base .moodle-dialogue.moodle-dialogue-tooltip {
    z-index: 3001;
}

/* Question Bank - Question Chooser "Close" button */
#page-question-edit.dir-rtl a.container-close {right:auto;left:6px;}

/**
 * Chooser Dialogues (moodle-core-chooserdialogue)
 *
 * This CSS belong to the chooser dialogue which should work both with, and
 * without javascript enabled
 */
/* Hide the dialog and it's title */
.chooserdialoguebody,
.choosertitle {
    display:none;
}
.moodle-dialogue.chooserdialogue .moodle-dialogue-content .moodle-dialogue-ft {
    margin: 0;
}

.chooserdialogue .moodle-dialogue-wrap .moodle-dialogue-bd {
    padding: 0px;
    background: #F2F2F2;
    border-bottom-left-radius: 10px;
    border-bottom-right-radius: 10px;
}

/* Center the submit buttons within the area */
.choosercontainer #chooseform .submitbuttons {
    margin: 0.7em 0;
    text-align: center;
}

.choosercontainer #chooseform .submitbuttons input {
    min-width: 100px;
    margin: 0px 0.5em;
}

/* Various settings for the options area */
.choosercontainer #chooseform .options {
    position: relative;
    border-bottom: 1px solid #BBBBBB;
}

/* Only set these options if we're showing the js container */
.jsenabled .choosercontainer #chooseform .alloptions {
    overflow-x: hidden;
    overflow-y: auto;
    max-width: 20.3em;
    box-shadow: inset 0px 0px 30px 0px #CCCCCC;
    -webkit-box-shadow: inset 0px 0px 30px 0px #CCCCCC;
    -moz-box-shadow: inset 0px 0px 30px 0px #CCCCCC;
}
.dir-rtl.jsenabled .choosercontainer #chooseform .alloptions {
    max-width: 18.3em;
}

/* Settings for option rows and option subtypes */
.choosercontainer #chooseform .moduletypetitle,
.choosercontainer #chooseform .option,
.choosercontainer #chooseform .nonoption {
    margin-bottom: 0;
    padding: 0 1.6em 0 1.6em;
}

.choosercontainer #chooseform .moduletypetitle {
    text-transform: uppercase;
    padding-top: 1.2em;
    padding-bottom: 0.4em;
}

.choosercontainer #chooseform .option .typename,
.choosercontainer #chooseform .option span.modicon img.icon,
.choosercontainer #chooseform .nonoption .typename,
.choosercontainer #chooseform .nonoption span.modicon img.icon {
    padding: 0 0 0 0.5em;
}
.dir-rtl .choosercontainer #chooseform .option .typename,
.dir-rtl .choosercontainer #chooseform .option span.modicon img.icon,
.dir-rtl .choosercontainer #chooseform .nonoption .typename,
.dir-rtl .choosercontainer #chooseform .nonoption span.modicon img.icon {
    padding: 0 0.5em 0 0;
}

.choosercontainer #chooseform .option span.modicon img.icon,
.choosercontainer #chooseform .nonoption span.modicon img.icon {
    height: 24px; width: 24px;
}

.choosercontainer #chooseform .option input[type=radio],
.choosercontainer #chooseform .option span.typename,
.choosercontainer #chooseform .option span.modicon {
    vertical-align: middle;
}

.choosercontainer #chooseform .option label {
    display: block;
    padding: 0.3em 0 0.1em 0;
    border-bottom: 1px solid #FFFFFF;
}

.choosercontainer #chooseform .nonoption {
    padding-left: 2.7em;
    padding-top: 0.3em;
    padding-bottom: 0.1em;
}
.dir-rtl .choosercontainer #chooseform .nonoption {
    padding-right: 2.7em;
    padding-left: 0;
}

.choosercontainer #chooseform .subtype {
    margin-bottom: 0;
    padding: 0 1.6em 0 3.2em;
}
.dir-rtl .choosercontainer #chooseform .subtype {
    padding: 0 3.2em 0 1.6em;
}

.choosercontainer #chooseform .subtype .typename {
    margin: 0 0 0 0.2em;
}
.dir-rtl .choosercontainer #chooseform .subtype .typename {
    margin: 0 0.2em 0 0;
}

/* The instruction/help area */
.jsenabled .choosercontainer #chooseform .instruction,
.jsenabled .choosercontainer #chooseform .typesummary {
    display: none;
    position: absolute;
    top: 0px;
    right: 0px;
    bottom: 0px;
    left: 20.3em;
    margin: 0;
    padding: 1.6em;
    background-color: #FFFFFF;
    overflow-x: hidden;
    overflow-y: auto;
    line-height: 2em;
}

.dir-rtl.jsenabled .choosercontainer #chooseform .instruction,
.dir-rtl.jsenabled .choosercontainer #chooseform .typesummary {
    left: 0px;
    right: 18.5em;
    border-right: 1px solid grey;
}

/* Selected option settings */
.jsenabled .choosercontainer #chooseform .instruction,
.choosercontainer #chooseform .selected .typesummary {
    display: block;
}

.choosercontainer #chooseform .selected {
    background-color: #FFFFFF;
    box-shadow: 0px 0px 10px 0px #CCCCCC;
    -webkit-box-shadow: 0px 0px 10px 0px #CCCCCC;
    -moz-box-shadow: 0px 0px 10px 0px #CCCCCC;
}
.section-modchooser-link img.smallicon { padding-right: 3px; }
.dir-rtl .section-modchooser-link img.smallicon { padding-left: 3px; padding-right: 0;}

/* Install Process' text fields Forms, should always be justified to the left */
form#installform #id_wwwroot,form#installform #id_dirroot ,form#installform #id_dataroot,
form#installform #id_dbhost, form#installform #id_dbname, form#installform #id_dbuser,
form#installform #id_dbpass, form#installform #id_prefix
{direction: ltr;}

html[dir=rtl] .breadcrumb,
html[dir=rtl] .headermain,
html[dir=rtl] #page-header {float: right;}

html[dir=rtl] .formrow label.formlabel { float:right; }

html[dir=rtl] .configphp {direction:ltr;text-align:left;}

table.flexible .r0, table.generaltable .r0 {background-color: #F0F0F0;}
table.flexible .r1, table.generaltable .r1 {background-color: #FAFAFA;}
table.flexible .emptyrow {display: none;}

/* Form element: listing */
.formlistingradio {padding-bottom: 25px; padding-right: 10px;}
.formlistinginputradio {float: left;}
.formlistingmain {min-height: 225px;}
.formlistingradiocontent {}
.formlisting {
    position: relative;
    margin: 15px 0;
    padding: 1px 19px 14px;
    background-color: white;
    border: 1px solid #DDD;
    -webkit-border-radius: 4px;
    -moz-border-radius: 4px;
    border-radius: 4px;
}

.formlistingmore {
    position: absolute;
    cursor: pointer;
    bottom: -1px;
    right: -1px;
    padding: 3px 7px;
    font-size: 12px;
    font-weight: bold;
    background-color: whiteSmoke;
    border: 1px solid #DDD;
    color: #9DA0A4;
    -webkit-border-radius: 4px 0 4px 0;
    -moz-border-radius: 4px 0 4px 0;
    border-radius: 4px 0 4px 0;
}

.formlistingall {
    margin: 15px 0;
    padding: 0px 0px 0px;
    -webkit-border-radius: 4px;
    -moz-border-radius: 4px;
    border-radius: 4px;
}

.formlistingrow {
    cursor: pointer;
    border-bottom: 1px solid;
    border-color: #E1E1E8;
    border-left: 1px solid #E1E1E8;
    border-right: 1px solid #E1E1E8;
    background-color: #F7F7F9;
    -webkit-border-radius: 0px 0px 4px 4px;
    -moz-border-radius: 0px 0px 4px 4px;
    padding: 6px;
    top: 50%;
    left: 50%;
    min-height: 34px;
    float:left;
    width: 150px;
}

body.jsenabled .formlistingradio {
    display: none;
}

body.jsenabled .formlisting {
    display: block;
}

/**
 * Badges styles
 */
#page-badges-view .collection { width: 90%; margin: 1em auto; }
#page-badges-index .collection { width: 85%; margin: 1em auto; }

table.collection th { font-size: inherit !important; border-width: 1px; border-style: solid; border-color: #CCCCCC; vertical-align: middle; padding-left: 5px; padding-right: 5px; vertical-align: top; text-align: center !important; }
table.collection td { border-width: 1px; border-style: solid; border-color: #CCCCCC; vertical-align: middle; padding-left: 5px; padding-right: 5px; vertical-align: top; }
table.collection .r1 { background-color: #FFFFFF; }
table.collection .r0 { background-color: #F6F6F6; }
table.collection ul { margin: 0.5em 0.5em 0.5em 2em; }
.dir-rtl table.collection ul { margin: 0.5em 2em 0.5em 0.5em; }

#page-badges-view table.collection .badgeimage,
#page-badges-index table.collection .status { width: 15%; text-align: center; vertical-align: middle; }
#page-badges-view table.collection .awards,
#page-badges-index table.collection .awards { width: 10%; text-align: center; vertical-align: middle; }
#page-badges-view table.collection .description { width: 25%; text-align: left; }
#page-badges-view.dir-rtl table.collection .description { width: 25%; text-align: right; }

table.collection .name { text-align: left; vertical-align: middle; }
.dir-rtl table.collection .name { text-align: right; vertical-align: middle; }
#page-badges-view table.collection .criteria { width: 35%; text-align: left; vertical-align: top; }
#page-badges-view.dir-rtl table.collection .criteria { text-align: right;  }
#page-badges-index table.collection .criteria { width: 40%; text-align: left; vertical-align: top; }
#page-badges-index.dir-rtl table.collection .criteria { text-align: right;  }
#page-badges-index table.collection .actions { width: 11em; text-align: center; vertical-align: middle; }

a.criteria-action { padding: 0px 3px; float: right; }
.dir-rtl a.criteria-action { float: left; }
table.issuedbadgebox { width: 750px; background-color: white; }
table.badgeissuedimage { width: 150px; text-align: center; }
table.badgeissuedinfo { width: 600px; }
table.badgeissuedinfo .bvalue { text-align: left; vertical-align: middle; }
.dir-rtl table.badgeissuedinfo .bvalue { text-align: right; }
table.badgeissuedinfo .bfield { width: 125px; text-align: left; font-style: italic; }
.dir-rtl table.badgeissuedinfo .bfield { text-align: right; }

ul.badges { margin: 0; list-style: none; }
.badges li { position: relative; display: inline-block; padding-bottom: 2em; text-align: center; vertical-align: top; width: 150px; }
.badges li .badge-name { display: block; padding: 5px; }
.badges li > img { position: absolute; }
.badges li .badge-image { width: 90px; height: 90px; left: 10px; top: 0px; z-index: 1; }
.dir-rtl .badges li .badge-image { right: 10px; }
.badges li .badge-actions { position: relative; }

div.badge { position: relative; display: block; }
div.badge .expireimage { width: 100px; height: 100px; left: 20px; top: 0px; }
.expireimage { width: 90px; height: 90px; left: 30px; top: 0px; position: absolute; z-index:10; filter: alpha(opacity = 85); -moz-opacity: 0.85; -khtml-opacity: 0.85; opacity: 0.85;}

.badge-profile { vertical-align: top; }
.connected { color: #006600; }
.notconnected { color: #660000; }

#page-badges-award .recipienttable { background-color: #EEEEEE; border: 1px solid #BBBBBB; width: 100%; vertical-align: top; }
#page-badges-award .recipienttable tr td { vertical-align: top; }
#page-badges-award .recipienttable tr td.actions { width: 16%; padding-top: 3em; }
#page-badges-award .recipienttable tr td.actions .actionbutton { margin: 0.3em 0; padding: 0.5em 0; width: 100%; }
#page-badges-award .recipienttable tr td.existing,
#page-badges-award .recipienttable tr td.potential { width: 42%; }

.statustable { margin-bottom: 0px; }
.statusbox { border-color: #BBBBBB; }
.statusbox.active { background-color: #D9F991; }
.statusbox.inactive { background-color: #FFEBA8; }
.activatebadge { margin: 0px; text-align: left; vertical-align: middle; }
.dir-rtl .activatebadge { text-align: right; }
.addcourse { float: right; }
<<<<<<< HEAD
.dir-rtl .addcourse { float: left; }
=======
img#persona_signin { cursor: pointer; }
>>>>>>> f6ebcd34

/**
 * The date selector popup.
 */
 div#dateselector-calendar-panel {
     z-index: 3100; /* Set higher than the z-index of the filemanager - see MDL-39047. */
 }

.path-mod-lesson .centerpadded { padding: 5px; text-align: center; }

/** Action menu component styles **/
.moodle-actionmenu,
.moodle-actionmenu > ul,
.moodle-actionmenu > ul > li {display: inline-block;}
.moodle-actionmenu ul {padding: 0;margin: 0;list-style-type: none;}
.moodle-actionmenu a.hidden {display: none;}
.moodle-actionmenu .toggle-display,
.moodle-actionmenu .menu-action-text {display: none;}

.jsenabled .block .editing_move {display: none;}
.jsenabled .moodle-actionmenu[data-enhance] {display: block;}
.jsenabled .moodle-actionmenu[data-enhance] .menu {display: none;}
.jsenabled .moodle-actionmenu[data-enhance] .toggle-display {display: inline;opacity: 0.5;filter: alpha(opacity=50);}
.jsenabled .moodle-actionmenu[data-enhanced] .toggle-display {opacity: 1;filter: alpha(opacity=100);}
.jsenabled .moodle-actionmenu[data-enhanced] .menu-action-text {display: inline;}

.moodle-actionmenu[data-enhanced].show {position: relative;}
.moodle-actionmenu[data-enhanced].show .menu {position: absolute;text-align:left;z-index: 1000;display: block;background-color: #fff;border: 1px solid #ccc;-webkit-border-radius: 5px;-moz-border-radius: 5px;border-radius: 5px;-webkit-box-shadow: 5px 5px 20px 0 #666666;-moz-box-shadow: 5px 5px 20px 0 #666666;box-shadow: 5px 5px 20px 0 #666666;}
.moodle-actionmenu[data-enhanced].show .menu a {display: block;padding: 2px 1em 2px 0.5em;color: #333333;}
.moodle-actionmenu[data-enhanced].show .menu a:hover,
.moodle-actionmenu[data-enhanced].show .menu a:focus {color: #ffffff;background-color: #0088cc;}
.moodle-actionmenu[data-enhanced].show .menu a:first-child {-webkit-border-top-right-radius: 4px;border-top-right-radius: 4px;-webkit-border-top-left-radius: 4px;border-top-left-radius: 4px;-moz-border-radius-topright: 4px;-moz-border-radius-topleft: 4px;}
.moodle-actionmenu[data-enhanced].show .menu a:last-child {-webkit-border-bottom-right-radius: 4px;border-bottom-right-radius: 4px;-webkit-border-bottom-left-radius: 4px;border-bottom-left-radius: 4px;-moz-border-radius-bottomright: 4px;-moz-border-radius-bottomleft: 4px;}
.moodle-actionmenu[data-enhanced].show .menu a.hidden {display: none;}
.moodle-actionmenu[data-enhanced].show .menu img {vertical-align: middle;}
.moodle-actionmenu[data-enhanced].show .menu .iconsmall {margin-right: 8px;}
.moodle-actionmenu[data-enhanced].show .menu > li {display: block;}
.action-menu-shown .moodle-actionmenu[data-enhanced] .toggle-display {background-color: #FFF;}
.block .moodle-actionmenu {text-align: right;}

.dir-rtl .block .moodle-actionmenu {text-align: right;}
.dir-rtl .moodle-actionmenu[data-enhanced].show .menu {text-align: right;right: auto;left: 0;}
.dir-rtl .moodle-actionmenu[data-enhanced].show .menu .iconsmall {margin-right: 0;margin-left: 8px;}

.menu.align-tl-bl {top: 100%;left: 0;margin-top: 4px;}
.menu.align-tr-bl {top: 100%;right: 100%;}
.menu.align-bl-bl {bottom: 100%;left: 0;}
.menu.align-br-bl {right: 100%;bottom: 100%;}
.menu.align-tl-br {top: 100%;left: 100%;}
.menu.align-tr-br {top: 100%;right: 0;margin-top: 4px;}
.menu.align-bl-br {bottom: 100%;left: 100%;}
.menu.align-br-br {right: 0;bottom: 100%;}
.menu.align-tl-tl {top: 0;left: 0;}
.menu.align-tr-tl {top: 0;right: 100%;margin-right: 4px;}
.menu.align-bl-tl {bottom: 100%;left: 0;margin-bottom: 4px;}
.menu.align-br-tl {right: 100%;bottom: 100%;}
.menu.align-tl-tr {top: 0;left: 100%;margin-left: 4px;}
.menu.align-tr-tr {top: 0;right: 0;}
.menu.align-bl-tr {bottom: 100%;left: 100%;}
.menu.align-br-tr {right: 0;bottom: 100%;margin-bottom: 4px;}

.dir-rtl .menu.align-tl-bl {right: 0;left: auto;}
.dir-rtl .menu.align-tr-bl {right: auto;left: 100%;}
.dir-rtl .menu.align-bl-bl {right: 0;left: auto;}
.dir-rtl .menu.align-br-bl {right: auto;left: 100%;}
.dir-rtl .menu.align-tl-br {right: 100%;left: auto;}
.dir-rtl .menu.align-tr-br {right: auto;left: 0;}
.dir-rtl .menu.align-bl-br {right: 100%;left: auto;}
.dir-rtl .menu.align-br-br {right: auto;left: 0;}
.dir-rtl .menu.align-tl-tl {right: 0;left: auto;}
.dir-rtl .menu.align-tr-tl {right: auto;left: 100%;}
.dir-rtl .menu.align-bl-tl {right: 0;left: auto;}
.dir-rtl .menu.align-br-tl {right: auto;left: 100%;}
.dir-rtl .menu.align-tl-tr {right: 100%;left: auto;}
.dir-rtl .menu.align-tr-tr {right: auto;left: 0;}
.dir-rtl .menu.align-bl-tr {right: 100%;left: auto;}
.dir-rtl .menu.align-br-tr {right: auto;left: 0;}

ul.dragdrop-keyboard-drag li { list-style-type: none; }
.block-control-actions .moodle-core-dragdrop-draghandle img { width: 12px; height: 12px; }

.block .header h2,
.course-content h3,
.pagelayout-frontpage h2,
.pagelayout-frontpage h3,
.pagelayout-frontpage h4,
.pagelayout-frontpage h5,
.pagelayout-frontpage h6,
.pagelayout-coursecategory h3,
.pagelayout-coursecategory h4,
.pagelayout-coursecategory h5,
.pagelayout-coursecategory h6 {
    text-align: inherit;
}
a.disabled:hover,
a.disabled {
    text-decoration: none;
    cursor: default;
    font-style: italic;
    color: #808080;
}<|MERGE_RESOLUTION|>--- conflicted
+++ resolved
@@ -1440,11 +1440,8 @@
 .activatebadge { margin: 0px; text-align: left; vertical-align: middle; }
 .dir-rtl .activatebadge { text-align: right; }
 .addcourse { float: right; }
-<<<<<<< HEAD
 .dir-rtl .addcourse { float: left; }
-=======
 img#persona_signin { cursor: pointer; }
->>>>>>> f6ebcd34
 
 /**
  * The date selector popup.
