--- conflicted
+++ resolved
@@ -25,10 +25,6 @@
 defined('MOODLE_INTERNAL') || die;
 
 $module->component = 'mod_book'; // Full name of the plugin (used for diagnostics)
-<<<<<<< HEAD
-$module->version   = 2012090408; // The current module version (Date: YYYYMMDDXX)
-=======
 $module->version   = 2012100500; // The current module version (Date: YYYYMMDDXX)
->>>>>>> 0f357885
 $module->requires  = 2012061700; // Requires this Moodle version
 $module->cron      = 0;          // Period for cron to check this module (secs)