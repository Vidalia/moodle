--- conflicted
+++ resolved
@@ -2,15 +2,11 @@
 information provided here is intended especially for developers.
 
 === 3.9 ===
-<<<<<<< HEAD
+* admin/tool/task/cli/adhoc_task.php now observers the concurrency limits.
+  If you want to get the previous (unlimited) behavior, use the --ignorelimits switch).
 * Removed the following deprecated functions:
   - question_add_tops
   - question_is_only_toplevel_category_in_context
-=======
-
-* admin/tool/task/cli/adhoc_task.php now observers the concurrency limits.
-  If you want to get the previous (unlimited) behavior, use the --ignorelimits switch).
->>>>>>> 4234159e
 
 === 3.8 ===
 * Add CLI option to notify all cron tasks to stop: admin/cli/cron.php --stop
