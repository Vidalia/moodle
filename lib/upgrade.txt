--- conflicted
+++ resolved
@@ -26,7 +26,6 @@
   When the parameter is set to that constant, the function won't process file merging, keeping the original state of the file area.
 * Introduced new callback for plugin developers '<component>_pre_processor_message_send($procname, $proceventdata)':
   This will allow any plugin to manipulate messages or notifications before they are sent by a processor (email, mobile...)
-<<<<<<< HEAD
 * New capability 'moodle/course:browse' in category context that controls whether user is able to browse list of courses
   in this category. To work with list of courses use API methods in core_course_category and also 'course' form element.
 * It is possible to pass additional conditions to get_courses_search();
@@ -40,11 +39,9 @@
   - Finally, the self-conversations for all remaining users without them will be created and starred.
 Besides, from now, a self-conversation will be created and starred by default to all the new users (even when $CFG->messaging
 is disabled).
-=======
 * New optional parameter $throwexception for \get_complete_user_data(). If true, an exception will be thrown when there's no
   matching record found or when there are multiple records found for the given field value. If false, it will simply return false.
   Defaults to false when not set.
->>>>>>> e9e1ecaf
 
 === 3.6 ===
 
