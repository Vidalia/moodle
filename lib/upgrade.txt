--- conflicted
+++ resolved
@@ -19,12 +19,9 @@
 * Use $CFG->debugdeveloper instead of debugging('', DEBUG_DEVELOPER).
 * Use set_debugging(DEBUG_xxx) when changing debugging level for current request.
 * Function moveto_module() does not modify $mod argument and instead now returns the new module visibility value.
-<<<<<<< HEAD
 * Use behat_selectors::get_allowed_text_selectors() and behat_selectors::get_allowed_selectors() instead of
   behat_command::$allowedtextselectors and behat_command::$allowedselectors
-=======
 * Subplugins are supported in admin tools and local plugins.
->>>>>>> ac2b2713
 
 DEPRECATIONS:
 Various previously deprecated functions have now been altered to throw DEBUG_DEVELOPER debugging notices
