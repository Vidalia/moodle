--- conflicted
+++ resolved
@@ -2,13 +2,11 @@
 information provided here is intended especially for developers.
 
 === 2.9.2 ===
-<<<<<<< HEAD
+
 * The actionmenu hideMenu() function now expects an EventFacade object to be passed to it,
   i.e. a call to M.core.actionmenu.instance.hideMenu() can be changed to M.core.actionmenu.instance.hideMenu(e) to ensure good
   behaviour when using custom action menus.
-=======
 * Users of the text editor API to manually create a text editor should call set_text before calling use_editor. See MDL-51179.
->>>>>>> 3dcdac00
 
 === 2.9.1 ===
 
