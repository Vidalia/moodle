<?php
// This file is part of Moodle - http://moodle.org/
//
// Moodle is free software: you can redistribute it and/or modify
// it under the terms of the GNU General Public License as published by
// the Free Software Foundation, either version 3 of the License, or
// (at your option) any later version.
//
// Moodle is distributed in the hope that it will be useful,
// but WITHOUT ANY WARRANTY; without even the implied warranty of
// MERCHANTABILITY or FITNESS FOR A PARTICULAR PURPOSE.  See the
// GNU General Public License for more details.
//
// You should have received a copy of the GNU General Public License
// along with Moodle.  If not, see <http://www.gnu.org/licenses/>.

/**
 * This file keeps track of upgrades to Moodle.
 *
 * Sometimes, changes between versions involve
 * alterations to database structures and other
 * major things that may break installations.
 *
 * The upgrade function in this file will attempt
 * to perform all the necessary actions to upgrade
 * your older installation to the current version.
 *
 * If there's something it cannot do itself, it
 * will tell you what you need to do.
 *
 * The commands in here will all be database-neutral,
 * using the methods of database_manager class
 *
 * Please do not forget to use upgrade_set_timeout()
 * before any action that may take longer time to finish.
 *
 * @package   core_install
 * @category  upgrade
 * @copyright 2006 onwards Martin Dougiamas  http://dougiamas.com
 * @license   http://www.gnu.org/copyleft/gpl.html GNU GPL v3 or later
 */

defined('MOODLE_INTERNAL') || die();

/**
 * Main upgrade tasks to be executed on Moodle version bump
 *
 * This function is automatically executed after one bump in the Moodle core
 * version is detected. It's in charge of performing the required tasks
 * to raise core from the previous version to the next one.
 *
 * It's a collection of ordered blocks of code, named "upgrade steps",
 * each one performing one isolated (from the rest of steps) task. Usually
 * tasks involve creating new DB objects or performing manipulation of the
 * information for cleanup/fixup purposes.
 *
 * Each upgrade step has a fixed structure, that can be summarised as follows:
 *
 * if ($oldversion < XXXXXXXXXX.XX) {
 *     // Explanation of the update step, linking to issue in the Tracker if necessary
 *     upgrade_set_timeout(XX); // Optional for big tasks
 *     // Code to execute goes here, usually the XMLDB Editor will
 *     // help you here. See {@link http://docs.moodle.org/dev/XMLDB_editor}.
 *     upgrade_main_savepoint(true, XXXXXXXXXX.XX);
 * }
 *
 * All plugins within Moodle (modules, blocks, reports...) support the existence of
 * their own upgrade.php file, using the "Frankenstyle" component name as
 * defined at {@link http://docs.moodle.org/dev/Frankenstyle}, for example:
 *     - {@link xmldb_page_upgrade($oldversion)}. (modules don't require the plugintype ("mod_") to be used.
 *     - {@link xmldb_auth_manual_upgrade($oldversion)}.
 *     - {@link xmldb_workshopform_accumulative_upgrade($oldversion)}.
 *     - ....
 *
 * In order to keep the contents of this file reduced, it's allowed to create some helper
 * functions to be used here in the {@link upgradelib.php} file at the same directory. Note
 * that such a file must be manually included from upgrade.php, and there are some restrictions
 * about what can be used within it.
 *
 * For more information, take a look to the documentation available:
 *     - Data definition API: {@link http://docs.moodle.org/dev/Data_definition_API}
 *     - Upgrade API: {@link http://docs.moodle.org/dev/Upgrade_API}
 *
 * @param int $oldversion
 * @return bool always true
 */
function xmldb_main_upgrade($oldversion) {
    global $CFG, $DB;

    require_once($CFG->libdir.'/db/upgradelib.php'); // Core Upgrade-related functions.

    $dbman = $DB->get_manager(); // Loads ddl manager and xmldb classes.

    // Always keep this upgrade step with version being the minimum
    // allowed version to upgrade from (v3.2.0 right now).
    if ($oldversion < 2016120500) {
        // Just in case somebody hacks upgrade scripts or env, we really can not continue.
        echo("You need to upgrade to 3.2.x or higher first!\n");
        exit(1);
        // Note this savepoint is 100% unreachable, but needed to pass the upgrade checks.
        upgrade_main_savepoint(true, 2016120500);
    }

    if ($oldversion < 2016122800.00) {
        // Find all roles with the coursecreator archetype.
        $coursecreatorroleids = $DB->get_records('role', array('archetype' => 'coursecreator'), '', 'id');

        $context = context_system::instance();
        $capability = 'moodle/site:configview';

        foreach ($coursecreatorroleids as $roleid => $notused) {

            // Check that the capability has not already been assigned. If it has then it's either already set
            // to allow or specifically set to prohibit or prevent.
            if (!$DB->record_exists('role_capabilities', array('roleid' => $roleid, 'capability' => $capability))) {
                // Assign the capability.
                $cap = new stdClass();
                $cap->contextid    = $context->id;
                $cap->roleid       = $roleid;
                $cap->capability   = $capability;
                $cap->permission   = CAP_ALLOW;
                $cap->timemodified = time();
                $cap->modifierid   = 0;

                $DB->insert_record('role_capabilities', $cap);
            }
        }

        // Main savepoint reached.
        upgrade_main_savepoint(true, 2016122800.00);
    }

    if ($oldversion < 2017020200.01) {

        // Define index useridfrom_timeuserfromdeleted_notification (not unique) to be added to message.
        $table = new xmldb_table('message');
        $index = new xmldb_index('useridfrom_timeuserfromdeleted_notification', XMLDB_INDEX_NOTUNIQUE, array('useridfrom', 'timeuserfromdeleted', 'notification'));

        // Conditionally launch add index useridfrom_timeuserfromdeleted_notification.
        if (!$dbman->index_exists($table, $index)) {
            $dbman->add_index($table, $index);
        }

        // Define index useridto_timeusertodeleted_notification (not unique) to be added to message.
        $index = new xmldb_index('useridto_timeusertodeleted_notification', XMLDB_INDEX_NOTUNIQUE, array('useridto', 'timeusertodeleted', 'notification'));

        // Conditionally launch add index useridto_timeusertodeleted_notification.
        if (!$dbman->index_exists($table, $index)) {
            $dbman->add_index($table, $index);
        }

        $index = new xmldb_index('useridto', XMLDB_INDEX_NOTUNIQUE, array('useridto'));

        // Conditionally launch drop index useridto.
        if ($dbman->index_exists($table, $index)) {
            $dbman->drop_index($table, $index);
        }

        // Main savepoint reached.
        upgrade_main_savepoint(true, 2017020200.01);
    }

    if ($oldversion < 2017020200.02) {

        // Define index useridfrom_timeuserfromdeleted_notification (not unique) to be added to message_read.
        $table = new xmldb_table('message_read');
        $index = new xmldb_index('useridfrom_timeuserfromdeleted_notification', XMLDB_INDEX_NOTUNIQUE, array('useridfrom', 'timeuserfromdeleted', 'notification'));

        // Conditionally launch add index useridfrom_timeuserfromdeleted_notification.
        if (!$dbman->index_exists($table, $index)) {
            $dbman->add_index($table, $index);
        }

        // Define index useridto_timeusertodeleted_notification (not unique) to be added to message_read.
        $index = new xmldb_index('useridto_timeusertodeleted_notification', XMLDB_INDEX_NOTUNIQUE, array('useridto', 'timeusertodeleted', 'notification'));

        // Conditionally launch add index useridto_timeusertodeleted_notification.
        if (!$dbman->index_exists($table, $index)) {
            $dbman->add_index($table, $index);
        }

        $index = new xmldb_index('useridto', XMLDB_INDEX_NOTUNIQUE, array('useridto'));

        // Conditionally launch drop index useridto.
        if ($dbman->index_exists($table, $index)) {
            $dbman->drop_index($table, $index);
        }

        // Main savepoint reached.
        upgrade_main_savepoint(true, 2017020200.02);
    }

    if ($oldversion < 2017020901.00) {

        // Delete "orphaned" block positions. Note, the query does not use indexes (because there are none),
        // if it runs too long during upgrade you can comment this line - it will leave orphaned records
        // in the database but they won't bother you.
        upgrade_block_positions();

        // Main savepoint reached.
        upgrade_main_savepoint(true, 2017020901.00);
    }

    if ($oldversion < 2017021300.00) {
        unset_config('loginpasswordautocomplete');
        upgrade_main_savepoint(true, 2017021300.00);
    }

    if ($oldversion < 2017021400.00) {
        // Define field visibleoncoursepage to be added to course_modules.
        $table = new xmldb_table('course_modules');
        $field = new xmldb_field('visibleoncoursepage', XMLDB_TYPE_INTEGER, '1', null, XMLDB_NOTNULL, null, '1', 'visible');

        // Conditionally launch add field visibleoncoursepage.
        if (!$dbman->field_exists($table, $field)) {
            $dbman->add_field($table, $field);
        }

        // Main savepoint reached.
        upgrade_main_savepoint(true, 2017021400.00);
    }

    if ($oldversion < 2017030700.00) {

        // Define field priority to be added to event.
        $table = new xmldb_table('event');
        $field = new xmldb_field('priority', XMLDB_TYPE_INTEGER, '10', null, null, null, null, 'subscriptionid');

        // Conditionally launch add field priority.
        if (!$dbman->field_exists($table, $field)) {
            $dbman->add_field($table, $field);
        }

        // Main savepoint reached.
        upgrade_main_savepoint(true, 2017030700.00);
    }

    if ($oldversion < 2017031400.00) {

        // Define table file_conversion to be created.
        $table = new xmldb_table('file_conversion');

        // Adding fields to table file_conversion.
        $table->add_field('id', XMLDB_TYPE_INTEGER, '10', null, XMLDB_NOTNULL, XMLDB_SEQUENCE, null);
        $table->add_field('usermodified', XMLDB_TYPE_INTEGER, '10', null, XMLDB_NOTNULL, null, null);
        $table->add_field('timecreated', XMLDB_TYPE_INTEGER, '10', null, XMLDB_NOTNULL, null, null);
        $table->add_field('timemodified', XMLDB_TYPE_INTEGER, '10', null, XMLDB_NOTNULL, null, null);
        $table->add_field('sourcefileid', XMLDB_TYPE_INTEGER, '10', null, XMLDB_NOTNULL, null, null);
        $table->add_field('targetformat', XMLDB_TYPE_CHAR, '100', null, XMLDB_NOTNULL, null, null);
        $table->add_field('status', XMLDB_TYPE_INTEGER, '10', null, null, null, '0');
        $table->add_field('statusmessage', XMLDB_TYPE_TEXT, null, null, null, null, null);
        $table->add_field('converter', XMLDB_TYPE_CHAR, '255', null, null, null, null);
        $table->add_field('destfileid', XMLDB_TYPE_INTEGER, '10', null, null, null, null);
        $table->add_field('data', XMLDB_TYPE_TEXT, null, null, null, null, null);

        // Adding keys to table file_conversion.
        $table->add_key('primary', XMLDB_KEY_PRIMARY, array('id'));
        $table->add_key('sourcefileid', XMLDB_KEY_FOREIGN, array('sourcefileid'), 'files', array('id'));
        $table->add_key('destfileid', XMLDB_KEY_FOREIGN, array('destfileid'), 'files', array('id'));

        // Conditionally launch create table for file_conversion.
        if (!$dbman->table_exists($table)) {
            $dbman->create_table($table);
        }

        // Main savepoint reached.
        upgrade_main_savepoint(true, 2017031400.00);
    }

    if ($oldversion < 2017040400.00) {

        // If block_course_overview is no longer present, replace with block_myoverview.
        if (!file_exists($CFG->dirroot . '/blocks/course_overview/block_course_overview.php')) {
            $DB->set_field('block_instances', 'blockname', 'myoverview', array('blockname' => 'course_overview'));
        }

        upgrade_main_savepoint(true, 2017040400.00);
    }

    if ($oldversion < 2017040401.00) {

        // If block_course_overview is no longer present, remove it.
        // Note - we do not need to completely remove the block context etc because we
        // have replaced all occurrences of block_course_overview with block_myoverview
        // in the upgrade step above.
        if (!file_exists($CFG->dirroot . '/blocks/course_overview/block_course_overview.php')) {
            // Delete the block from the block table.
            $DB->delete_records('block', array('name' => 'course_overview'));
            // Remove capabilities.
            capabilities_cleanup('block_course_overview');
            // Clean config.
            unset_all_config_for_plugin('block_course_overview');
        }

        upgrade_main_savepoint(true, 2017040401.00);
    }

    if ($oldversion < 2017040402.00) {

        // Define fields to be added to the 'event' table.
        $table = new xmldb_table('event');
        $fieldtype = new xmldb_field('type', XMLDB_TYPE_INTEGER, '4', null, XMLDB_NOTNULL, null, 0, 'instance');
        $fieldtimesort = new xmldb_field('timesort', XMLDB_TYPE_INTEGER, '10', null, false, null, null, 'timeduration');

        // Conditionally launch add field.
        if (!$dbman->field_exists($table, $fieldtype)) {
            $dbman->add_field($table, $fieldtype);
        }

        // Conditionally launch add field.
        if (!$dbman->field_exists($table, $fieldtimesort)) {
            $dbman->add_field($table, $fieldtimesort);
        }

        // Now, define the index we will be adding.
        $index = new xmldb_index('type-timesort', XMLDB_INDEX_NOTUNIQUE, array('type', 'timesort'));

        // Conditionally launch add index.
        if (!$dbman->index_exists($table, $index)) {
            $dbman->add_index($table, $index);
        }

        upgrade_main_savepoint(true, 2017040402.00);
    }

    if ($oldversion < 2017040700.01) {

        // Define table oauth2_issuer to be created.
        $table = new xmldb_table('oauth2_issuer');

        // Adding fields to table oauth2_issuer.
        $table->add_field('id', XMLDB_TYPE_INTEGER, '10', null, XMLDB_NOTNULL, XMLDB_SEQUENCE, null);
        $table->add_field('timecreated', XMLDB_TYPE_INTEGER, '10', null, XMLDB_NOTNULL, null, null);
        $table->add_field('timemodified', XMLDB_TYPE_INTEGER, '10', null, XMLDB_NOTNULL, null, null);
        $table->add_field('usermodified', XMLDB_TYPE_INTEGER, '10', null, XMLDB_NOTNULL, null, null);
        $table->add_field('name', XMLDB_TYPE_CHAR, '255', null, XMLDB_NOTNULL, null, null);
        $table->add_field('image', XMLDB_TYPE_TEXT, null, null, XMLDB_NOTNULL, null, null);
        $table->add_field('baseurl', XMLDB_TYPE_TEXT, null, null, XMLDB_NOTNULL, null, null);
        $table->add_field('clientid', XMLDB_TYPE_TEXT, null, null, XMLDB_NOTNULL, null, null);
        $table->add_field('clientsecret', XMLDB_TYPE_TEXT, null, null, XMLDB_NOTNULL, null, null);
        $table->add_field('loginscopes', XMLDB_TYPE_TEXT, null, null, XMLDB_NOTNULL, null, null);
        $table->add_field('loginscopesoffline', XMLDB_TYPE_TEXT, null, null, XMLDB_NOTNULL, null, null);
        $table->add_field('loginparams', XMLDB_TYPE_TEXT, null, null, XMLDB_NOTNULL, null, null);
        $table->add_field('loginparamsoffline', XMLDB_TYPE_TEXT, null, null, XMLDB_NOTNULL, null, null);
        $table->add_field('alloweddomains', XMLDB_TYPE_TEXT, null, null, XMLDB_NOTNULL, null, null);
        $table->add_field('scopessupported', XMLDB_TYPE_TEXT, null, null, null, null, null);
        $table->add_field('showonloginpage', XMLDB_TYPE_INTEGER, '2', null, XMLDB_NOTNULL, null, '1');
        $table->add_field('enabled', XMLDB_TYPE_INTEGER, '2', null, XMLDB_NOTNULL, null, '1');
        $table->add_field('sortorder', XMLDB_TYPE_INTEGER, '10', null, XMLDB_NOTNULL, null, null);

        // Adding keys to table oauth2_issuer.
        $table->add_key('primary', XMLDB_KEY_PRIMARY, array('id'));

        // Conditionally launch create table for oauth2_issuer.
        if (!$dbman->table_exists($table)) {
            $dbman->create_table($table);
        }

        // Main savepoint reached.
        upgrade_main_savepoint(true, 2017040700.01);
    }

    if ($oldversion < 2017040700.02) {

        // Define table oauth2_endpoint to be created.
        $table = new xmldb_table('oauth2_endpoint');

        // Adding fields to table oauth2_endpoint.
        $table->add_field('id', XMLDB_TYPE_INTEGER, '10', null, XMLDB_NOTNULL, XMLDB_SEQUENCE, null);
        $table->add_field('timecreated', XMLDB_TYPE_INTEGER, '10', null, XMLDB_NOTNULL, null, null);
        $table->add_field('timemodified', XMLDB_TYPE_INTEGER, '10', null, XMLDB_NOTNULL, null, null);
        $table->add_field('usermodified', XMLDB_TYPE_INTEGER, '10', null, XMLDB_NOTNULL, null, null);
        $table->add_field('name', XMLDB_TYPE_CHAR, '255', null, XMLDB_NOTNULL, null, null);
        $table->add_field('url', XMLDB_TYPE_TEXT, null, null, XMLDB_NOTNULL, null, null);
        $table->add_field('issuerid', XMLDB_TYPE_INTEGER, '10', null, XMLDB_NOTNULL, null, null);

        // Adding keys to table oauth2_endpoint.
        $table->add_key('primary', XMLDB_KEY_PRIMARY, array('id'));
        $table->add_key('issuer_id_key', XMLDB_KEY_FOREIGN, array('issuerid'), 'oauth2_issuer', array('id'));

        // Conditionally launch create table for oauth2_endpoint.
        if (!$dbman->table_exists($table)) {
            $dbman->create_table($table);
        }

        // Main savepoint reached.
        upgrade_main_savepoint(true, 2017040700.02);
    }

    if ($oldversion < 2017040700.03) {

        // Define table oauth2_system_account to be created.
        $table = new xmldb_table('oauth2_system_account');

        // Adding fields to table oauth2_system_account.
        $table->add_field('id', XMLDB_TYPE_INTEGER, '10', null, XMLDB_NOTNULL, XMLDB_SEQUENCE, null);
        $table->add_field('timecreated', XMLDB_TYPE_INTEGER, '10', null, XMLDB_NOTNULL, null, null);
        $table->add_field('timemodified', XMLDB_TYPE_INTEGER, '10', null, XMLDB_NOTNULL, null, null);
        $table->add_field('usermodified', XMLDB_TYPE_INTEGER, '10', null, XMLDB_NOTNULL, null, null);
        $table->add_field('issuerid', XMLDB_TYPE_INTEGER, '10', null, XMLDB_NOTNULL, null, null);
        $table->add_field('refreshtoken', XMLDB_TYPE_TEXT, null, null, XMLDB_NOTNULL, null, null);
        $table->add_field('grantedscopes', XMLDB_TYPE_TEXT, null, null, XMLDB_NOTNULL, null, null);
        $table->add_field('username', XMLDB_TYPE_TEXT, null, null, XMLDB_NOTNULL, null, null);
        $table->add_field('email', XMLDB_TYPE_TEXT, null, null, XMLDB_NOTNULL, null, null);

        // Adding keys to table oauth2_system_account.
        $table->add_key('primary', XMLDB_KEY_PRIMARY, array('id'));
        $table->add_key('issueridkey', XMLDB_KEY_FOREIGN_UNIQUE, array('issuerid'), 'oauth2_issuer', array('id'));

        // Conditionally launch create table for oauth2_system_account.
        if (!$dbman->table_exists($table)) {
            $dbman->create_table($table);
        }

        // Main savepoint reached.
        upgrade_main_savepoint(true, 2017040700.03);
    }

    if ($oldversion < 2017040700.04) {

        // Define table oauth2_user_field_mapping to be created.
        $table = new xmldb_table('oauth2_user_field_mapping');

        // Adding fields to table oauth2_user_field_mapping.
        $table->add_field('id', XMLDB_TYPE_INTEGER, '10', null, XMLDB_NOTNULL, XMLDB_SEQUENCE, null);
        $table->add_field('timemodified', XMLDB_TYPE_INTEGER, '10', null, XMLDB_NOTNULL, null, null);
        $table->add_field('timecreated', XMLDB_TYPE_INTEGER, '10', null, XMLDB_NOTNULL, null, null);
        $table->add_field('usermodified', XMLDB_TYPE_INTEGER, '10', null, XMLDB_NOTNULL, null, null);
        $table->add_field('issuerid', XMLDB_TYPE_INTEGER, '10', null, XMLDB_NOTNULL, null, null);
        $table->add_field('externalfield', XMLDB_TYPE_CHAR, '64', null, XMLDB_NOTNULL, null, null);
        $table->add_field('internalfield', XMLDB_TYPE_CHAR, '64', null, XMLDB_NOTNULL, null, null);

        // Adding keys to table oauth2_user_field_mapping.
        $table->add_key('primary', XMLDB_KEY_PRIMARY, array('id'));
        $table->add_key('issuerkey', XMLDB_KEY_FOREIGN, array('issuerid'), 'oauth2_issuer', array('id'));
        $table->add_key('uniqinternal', XMLDB_KEY_UNIQUE, array('issuerid', 'internalfield'));

        // Conditionally launch create table for oauth2_user_field_mapping.
        if (!$dbman->table_exists($table)) {
            $dbman->create_table($table);
        }

        // Main savepoint reached.
        upgrade_main_savepoint(true, 2017040700.04);
    }

    if ($oldversion < 2017041801.00) {

        // Define table course_completion_defaults to be created.
        $table = new xmldb_table('course_completion_defaults');

        // Adding fields to table course_completion_defaults.
        $table->add_field('id', XMLDB_TYPE_INTEGER, '10', null, XMLDB_NOTNULL, XMLDB_SEQUENCE, null);
        $table->add_field('course', XMLDB_TYPE_INTEGER, '10', null, XMLDB_NOTNULL, null, null);
        $table->add_field('module', XMLDB_TYPE_INTEGER, '10', null, XMLDB_NOTNULL, null, null);
        $table->add_field('completion', XMLDB_TYPE_INTEGER, '1', null, XMLDB_NOTNULL, null, '0');
        $table->add_field('completionview', XMLDB_TYPE_INTEGER, '1', null, XMLDB_NOTNULL, null, '0');
        $table->add_field('completionusegrade', XMLDB_TYPE_INTEGER, '1', null, XMLDB_NOTNULL, null, '0');
        $table->add_field('completionexpected', XMLDB_TYPE_INTEGER, '10', null, XMLDB_NOTNULL, null, '0');
        $table->add_field('customrules', XMLDB_TYPE_TEXT, null, null, null, null, null);

        // Adding keys to table course_completion_defaults.
        $table->add_key('primary', XMLDB_KEY_PRIMARY, array('id'));
        $table->add_key('module', XMLDB_KEY_FOREIGN, array('module'), 'modules', array('id'));
        $table->add_key('course', XMLDB_KEY_FOREIGN, array('course'), 'course', array('id'));

        // Adding indexes to table course_completion_defaults.
        $table->add_index('coursemodule', XMLDB_INDEX_UNIQUE, array('course', 'module'));

        // Conditionally launch create table for course_completion_defaults.
        if (!$dbman->table_exists($table)) {
            $dbman->create_table($table);
        }

        upgrade_main_savepoint(true, 2017041801.00);
    }

    if ($oldversion < 2017050500.01) {
        // Get the list of parent event IDs.
        $sql = "SELECT DISTINCT repeatid
                           FROM {event}
                          WHERE repeatid <> 0";
        $parentids = array_keys($DB->get_records_sql($sql));
        // Check if there are repeating events we need to process.
        if (!empty($parentids)) {
            // The repeat IDs of parent events should match their own ID.
            // So we need to update parent events that have non-matching IDs and repeat IDs.
            list($insql, $params) = $DB->get_in_or_equal($parentids);
            $updatesql = "UPDATE {event}
                             SET repeatid = id
                           WHERE id <> repeatid
                                 AND id $insql";
            $DB->execute($updatesql, $params);
        }

        // Main savepoint reached.
        upgrade_main_savepoint(true, 2017050500.01);
    }

    if ($oldversion < 2017050500.02) {
        // MDL-58684:
        // Remove all portfolio_tempdata records as these may contain serialized \file_system type objects, which are now unable to
        // be unserialized because of changes to the file storage API made in MDL-46375. Portfolio now stores an id reference to
        // files instead of the object.
        // These records are normally removed after a successful export, however, can be left behind if the user abandons the
        // export attempt (a stale record). Additionally, each stale record cannot be reused and is normally cleaned up by the cron
        // task core\task\portfolio_cron_task. Since the cron task tries to unserialize them, and generates a warning, we'll remove
        // all records here.
        $DB->delete_records_select('portfolio_tempdata', 'id > ?', [0]);

        // Main savepoint reached.
        upgrade_main_savepoint(true, 2017050500.02);
    }

    if ($oldversion < 2017050900.01) {
        // Create adhoc task for upgrading of existing calendar events.
        $record = new \stdClass();
        $record->classname = '\core\task\refresh_mod_calendar_events_task';
        $record->component = 'core';

        // Next run time based from nextruntime computation in \core\task\manager::queue_adhoc_task().
        $nextruntime = time() - 1;
        $record->nextruntime = $nextruntime;
        $DB->insert_record('task_adhoc', $record);

        // Main savepoint reached.
        upgrade_main_savepoint(true, 2017050900.01);
    }

    // Automatically generated Moodle v3.3.0 release upgrade line.
    // Put any upgrade step following this.

    if ($oldversion < 2017061201.00) {
        $table = new xmldb_table('course_sections');
        $field = new xmldb_field('timemodified', XMLDB_TYPE_INTEGER, '10', null, XMLDB_NOTNULL, null, '0', 'availability');

        // Define a field 'timemodified' in the 'course_sections' table.
        if (!$dbman->field_exists($table, $field)) {
            $dbman->add_field($table, $field);
        }

        upgrade_main_savepoint(true, 2017061201.00);
    }

    if ($oldversion < 2017061301.00) {
        // Check if the value of 'navcourselimit' is set to the old default value, if so, change it to the new default.
        if ($CFG->navcourselimit == 20) {
            set_config('navcourselimit', 10);
        }

        // Main savepoint reached.
        upgrade_main_savepoint(true, 2017061301.00);
    }

    if ($oldversion < 2017071000.00) {

        // Define field requireconfirmation to be added to oauth2_issuer.
        $table = new xmldb_table('oauth2_issuer');
        $field = new xmldb_field('requireconfirmation', XMLDB_TYPE_INTEGER, '2', null, XMLDB_NOTNULL, null, '1', 'sortorder');

        // Conditionally launch add field requireconfirmation.
        if (!$dbman->field_exists($table, $field)) {
            $dbman->add_field($table, $field);
        }

        // Main savepoint reached.
        upgrade_main_savepoint(true, 2017071000.00);
    }

    if ($oldversion < 2017071001.00) {

        // Define field timemodified to be added to block_instances.
        $table = new xmldb_table('block_instances');
        $field = new xmldb_field('timemodified', XMLDB_TYPE_INTEGER, '10', null, null,
                null, null, 'configdata');

        // Conditionally launch add field timemodified.
        if (!$dbman->field_exists($table, $field)) {
            $dbman->add_field($table, $field);

            // Set field to current time.
            $DB->set_field('block_instances', 'timemodified', time());

            // Changing nullability of field timemodified on table block_instances to not null.
            $field = new xmldb_field('timemodified', XMLDB_TYPE_INTEGER, '10', null, XMLDB_NOTNULL,
                    null, null, 'configdata');

            // Launch change of nullability for field timemodified.
            $dbman->change_field_notnull($table, $field);

            // Define index timemodified (not unique) to be added to block_instances.
            $index = new xmldb_index('timemodified', XMLDB_INDEX_NOTUNIQUE, array('timemodified'));

            // Conditionally launch add index timemodified.
            if (!$dbman->index_exists($table, $index)) {
                $dbman->add_index($table, $index);
            }
        }

        // Define field timecreated to be added to block_instances.
        $field = new xmldb_field('timecreated', XMLDB_TYPE_INTEGER, '10', null, null,
                null, null, 'configdata');

        // Conditionally launch add field timecreated.
        if (!$dbman->field_exists($table, $field)) {
            $dbman->add_field($table, $field);

            // Set field to current time.
            $DB->set_field('block_instances', 'timecreated', time());

            // Changing nullability of field timecreated on table block_instances to not null.
            $field = new xmldb_field('timecreated', XMLDB_TYPE_INTEGER, '10', null, XMLDB_NOTNULL,
                    null, null, 'configdata');

            // Launch change of nullability for field timecreated.
            $dbman->change_field_notnull($table, $field);
        }

        // Main savepoint reached.
        upgrade_main_savepoint(true, 2017071001.00);
    }

    if ($oldversion < 2017071100.00 ) {
        // Clean old upgrade setting not used anymore.
        unset_config('upgrade_minmaxgradestepignored');
        upgrade_main_savepoint(true, 2017071100.00);
    }

    if ($oldversion < 2017072000.02) {

        // Define table analytics_models to be created.
        $table = new xmldb_table('analytics_models');

        // Adding fields to table analytics_models.
        $table->add_field('id', XMLDB_TYPE_INTEGER, '10', null, XMLDB_NOTNULL, XMLDB_SEQUENCE, null);
        $table->add_field('enabled', XMLDB_TYPE_INTEGER, '1', null, XMLDB_NOTNULL, null, '0');
        $table->add_field('trained', XMLDB_TYPE_INTEGER, '1', null, XMLDB_NOTNULL, null, '0');
        $table->add_field('target', XMLDB_TYPE_CHAR, '255', null, XMLDB_NOTNULL, null, null);
        $table->add_field('indicators', XMLDB_TYPE_TEXT, null, null, XMLDB_NOTNULL, null, null);
        $table->add_field('timesplitting', XMLDB_TYPE_CHAR, '255', null, null, null, null);
        $table->add_field('version', XMLDB_TYPE_INTEGER, '10', null, XMLDB_NOTNULL, null, null);
        $table->add_field('timecreated', XMLDB_TYPE_INTEGER, '10', null, null, null, null);
        $table->add_field('timemodified', XMLDB_TYPE_INTEGER, '10', null, XMLDB_NOTNULL, null, null);
        $table->add_field('usermodified', XMLDB_TYPE_INTEGER, '10', null, XMLDB_NOTNULL, null, null);

        // Adding keys to table analytics_models.
        $table->add_key('primary', XMLDB_KEY_PRIMARY, array('id'));

        // Adding indexes to table analytics_models.
        $table->add_index('enabledandtrained', XMLDB_INDEX_NOTUNIQUE, array('enabled', 'trained'));

        // Conditionally launch create table for analytics_models.
        if (!$dbman->table_exists($table)) {
            $dbman->create_table($table);
        }

        // Define table analytics_models_log to be created.
        $table = new xmldb_table('analytics_models_log');

        // Adding fields to table analytics_models_log.
        $table->add_field('id', XMLDB_TYPE_INTEGER, '10', null, XMLDB_NOTNULL, XMLDB_SEQUENCE, null);
        $table->add_field('modelid', XMLDB_TYPE_INTEGER, '10', null, XMLDB_NOTNULL, null, null);
        $table->add_field('version', XMLDB_TYPE_INTEGER, '10', null, XMLDB_NOTNULL, null, null);
        $table->add_field('target', XMLDB_TYPE_CHAR, '255', null, XMLDB_NOTNULL, null, null);
        $table->add_field('indicators', XMLDB_TYPE_TEXT, null, null, XMLDB_NOTNULL, null, null);
        $table->add_field('timesplitting', XMLDB_TYPE_CHAR, '255', null, null, null, null);
        $table->add_field('score', XMLDB_TYPE_NUMBER, '10, 5', null, XMLDB_NOTNULL, null, '0');
        $table->add_field('info', XMLDB_TYPE_TEXT, null, null, null, null, null);
        $table->add_field('dir', XMLDB_TYPE_TEXT, null, null, XMLDB_NOTNULL, null, null);
        $table->add_field('timecreated', XMLDB_TYPE_INTEGER, '10', null, XMLDB_NOTNULL, null, null);
        $table->add_field('usermodified', XMLDB_TYPE_INTEGER, '10', null, XMLDB_NOTNULL, null, null);

        // Adding keys to table analytics_models_log.
        $table->add_key('primary', XMLDB_KEY_PRIMARY, array('id'));

        // Adding indexes to table analytics_models_log.
        $table->add_index('modelid', XMLDB_INDEX_NOTUNIQUE, array('modelid'));

        // Conditionally launch create table for analytics_models_log.
        if (!$dbman->table_exists($table)) {
            $dbman->create_table($table);
        }

        // Define table analytics_predictions to be created.
        $table = new xmldb_table('analytics_predictions');

        // Adding fields to table analytics_predictions.
        $table->add_field('id', XMLDB_TYPE_INTEGER, '10', null, XMLDB_NOTNULL, XMLDB_SEQUENCE, null);
        $table->add_field('modelid', XMLDB_TYPE_INTEGER, '10', null, XMLDB_NOTNULL, null, null);
        $table->add_field('contextid', XMLDB_TYPE_INTEGER, '10', null, XMLDB_NOTNULL, null, null);
        $table->add_field('sampleid', XMLDB_TYPE_INTEGER, '10', null, XMLDB_NOTNULL, null, null);
        $table->add_field('rangeindex', XMLDB_TYPE_INTEGER, '5', null, XMLDB_NOTNULL, null, null);
        $table->add_field('prediction', XMLDB_TYPE_INTEGER, '2', null, XMLDB_NOTNULL, null, null);
        $table->add_field('predictionscore', XMLDB_TYPE_NUMBER, '10, 5', null, XMLDB_NOTNULL, null, null);
        $table->add_field('calculations', XMLDB_TYPE_TEXT, null, null, XMLDB_NOTNULL, null, null);
        $table->add_field('timecreated', XMLDB_TYPE_INTEGER, '10', null, XMLDB_NOTNULL, null, '0');

        // Adding keys to table analytics_predictions.
        $table->add_key('primary', XMLDB_KEY_PRIMARY, array('id'));

        // Adding indexes to table analytics_predictions.
        $table->add_index('modelidandcontextid', XMLDB_INDEX_NOTUNIQUE, array('modelid', 'contextid'));

        // Conditionally launch create table for analytics_predictions.
        if (!$dbman->table_exists($table)) {
            $dbman->create_table($table);
        }

        // Define table analytics_train_samples to be created.
        $table = new xmldb_table('analytics_train_samples');

        // Adding fields to table analytics_train_samples.
        $table->add_field('id', XMLDB_TYPE_INTEGER, '10', null, XMLDB_NOTNULL, XMLDB_SEQUENCE, null);
        $table->add_field('modelid', XMLDB_TYPE_INTEGER, '10', null, XMLDB_NOTNULL, null, null);
        $table->add_field('analysableid', XMLDB_TYPE_INTEGER, '10', null, XMLDB_NOTNULL, null, null);
        $table->add_field('timesplitting', XMLDB_TYPE_CHAR, '255', null, XMLDB_NOTNULL, null, null);
        $table->add_field('fileid', XMLDB_TYPE_INTEGER, '10', null, XMLDB_NOTNULL, null, null);
        $table->add_field('sampleids', XMLDB_TYPE_TEXT, null, null, XMLDB_NOTNULL, null, null);
        $table->add_field('timecreated', XMLDB_TYPE_INTEGER, '10', null, XMLDB_NOTNULL, null, '0');

        // Adding keys to table analytics_train_samples.
        $table->add_key('primary', XMLDB_KEY_PRIMARY, array('id'));

        // Adding indexes to table analytics_train_samples.
        $table->add_index('modelidandanalysableidandtimesplitting', XMLDB_INDEX_NOTUNIQUE,
            array('modelid', 'analysableid', 'timesplitting'));

        // Conditionally launch create table for analytics_train_samples.
        if (!$dbman->table_exists($table)) {
            $dbman->create_table($table);
        }

        // Define table analytics_predict_ranges to be created.
        $table = new xmldb_table('analytics_predict_ranges');

        // Adding fields to table analytics_predict_ranges.
        $table->add_field('id', XMLDB_TYPE_INTEGER, '10', null, XMLDB_NOTNULL, XMLDB_SEQUENCE, null);
        $table->add_field('modelid', XMLDB_TYPE_INTEGER, '10', null, XMLDB_NOTNULL, null, null);
        $table->add_field('analysableid', XMLDB_TYPE_INTEGER, '10', null, XMLDB_NOTNULL, null, null);
        $table->add_field('timesplitting', XMLDB_TYPE_CHAR, '255', null, XMLDB_NOTNULL, null, null);
        $table->add_field('rangeindex', XMLDB_TYPE_INTEGER, '10', null, XMLDB_NOTNULL, null, null);
        $table->add_field('timecreated', XMLDB_TYPE_INTEGER, '10', null, XMLDB_NOTNULL, null, '0');

        // Adding keys to table analytics_predict_ranges.
        $table->add_key('primary', XMLDB_KEY_PRIMARY, array('id'));

        // Adding indexes to table analytics_predict_ranges.
        $table->add_index('modelidandanalysableidandtimesplitting', XMLDB_INDEX_NOTUNIQUE,
            array('modelid', 'analysableid', 'timesplitting'));

        // Conditionally launch create table for analytics_predict_ranges.
        if (!$dbman->table_exists($table)) {
            $dbman->create_table($table);
        }

        // Define table analytics_used_files to be created.
        $table = new xmldb_table('analytics_used_files');

        // Adding fields to table analytics_used_files.
        $table->add_field('id', XMLDB_TYPE_INTEGER, '10', null, XMLDB_NOTNULL, XMLDB_SEQUENCE, null);
        $table->add_field('modelid', XMLDB_TYPE_INTEGER, '10', null, XMLDB_NOTNULL, null, '0');
        $table->add_field('fileid', XMLDB_TYPE_INTEGER, '10', null, XMLDB_NOTNULL, null, '0');
        $table->add_field('action', XMLDB_TYPE_CHAR, '50', null, XMLDB_NOTNULL, null, null);
        $table->add_field('time', XMLDB_TYPE_INTEGER, '10', null, XMLDB_NOTNULL, null, '0');

        // Adding keys to table analytics_used_files.
        $table->add_key('primary', XMLDB_KEY_PRIMARY, array('id'));

        // Adding indexes to table analytics_used_files.
        $table->add_index('modelidandfileidandaction', XMLDB_INDEX_NOTUNIQUE, array('modelid', 'fileid', 'action'));

        // Conditionally launch create table for analytics_used_files.
        if (!$dbman->table_exists($table)) {
            $dbman->create_table($table);
        }

        $now = time();
        $admin = get_admin();

        $targetname = '\core\analytics\target\course_dropout';
        if (!$DB->record_exists('analytics_models', array('target' => $targetname))) {
            // We can not use API calls to create the built-in models.
            $modelobj = new stdClass();
            $modelobj->target = $targetname;
            $modelobj->indicators = json_encode(array(
                '\mod_assign\analytics\indicator\cognitive_depth',
                '\mod_assign\analytics\indicator\social_breadth',
                '\mod_book\analytics\indicator\cognitive_depth',
                '\mod_book\analytics\indicator\social_breadth',
                '\mod_chat\analytics\indicator\cognitive_depth',
                '\mod_chat\analytics\indicator\social_breadth',
                '\mod_choice\analytics\indicator\cognitive_depth',
                '\mod_choice\analytics\indicator\social_breadth',
                '\mod_data\analytics\indicator\cognitive_depth',
                '\mod_data\analytics\indicator\social_breadth',
                '\mod_feedback\analytics\indicator\cognitive_depth',
                '\mod_feedback\analytics\indicator\social_breadth',
                '\mod_folder\analytics\indicator\cognitive_depth',
                '\mod_folder\analytics\indicator\social_breadth',
                '\mod_forum\analytics\indicator\cognitive_depth',
                '\mod_forum\analytics\indicator\social_breadth',
                '\mod_glossary\analytics\indicator\cognitive_depth',
                '\mod_glossary\analytics\indicator\social_breadth',
                '\mod_imscp\analytics\indicator\cognitive_depth',
                '\mod_imscp\analytics\indicator\social_breadth',
                '\mod_label\analytics\indicator\cognitive_depth',
                '\mod_label\analytics\indicator\social_breadth',
                '\mod_lesson\analytics\indicator\cognitive_depth',
                '\mod_lesson\analytics\indicator\social_breadth',
                '\mod_lti\analytics\indicator\cognitive_depth',
                '\mod_lti\analytics\indicator\social_breadth',
                '\mod_page\analytics\indicator\cognitive_depth',
                '\mod_page\analytics\indicator\social_breadth',
                '\mod_quiz\analytics\indicator\cognitive_depth',
                '\mod_quiz\analytics\indicator\social_breadth',
                '\mod_resource\analytics\indicator\cognitive_depth',
                '\mod_resource\analytics\indicator\social_breadth',
                '\mod_scorm\analytics\indicator\cognitive_depth',
                '\mod_scorm\analytics\indicator\social_breadth',
                '\mod_survey\analytics\indicator\cognitive_depth',
                '\mod_survey\analytics\indicator\social_breadth',
                '\mod_url\analytics\indicator\cognitive_depth',
                '\mod_url\analytics\indicator\social_breadth',
                '\mod_wiki\analytics\indicator\cognitive_depth',
                '\mod_wiki\analytics\indicator\social_breadth',
                '\mod_workshop\analytics\indicator\cognitive_depth',
                '\mod_workshop\analytics\indicator\social_breadth',
            ));
            $modelobj->version = $now;
            $modelobj->timecreated = $now;
            $modelobj->timemodified = $now;
            $modelobj->usermodified = $admin->id;
            $DB->insert_record('analytics_models', $modelobj);
        }

        $targetname = '\core\analytics\target\no_teaching';
        if (!$DB->record_exists('analytics_models', array('target' => $targetname))) {
            $modelobj = new stdClass();
            $modelobj->enabled = 1;
            $modelobj->trained = 1;
            $modelobj->target = $targetname;
            $modelobj->indicators = json_encode(array('\core_course\analytics\indicator\no_teacher'));
            $modelobj->timesplitting = '\core\analytics\time_splitting\single_range';
            $modelobj->version = $now;
            $modelobj->timecreated = $now;
            $modelobj->timemodified = $now;
            $modelobj->usermodified = $admin->id;
            $DB->insert_record('analytics_models', $modelobj);
        }

        // Main savepoint reached.
        upgrade_main_savepoint(true, 2017072000.02);
    }

    if ($oldversion < 2017072700.01) {
        // Changing nullability of field email on table oauth2_system_account to null.
        $table = new xmldb_table('oauth2_system_account');
        $field = new xmldb_field('email', XMLDB_TYPE_TEXT, null, null, null, null, null, 'grantedscopes');

        // Launch change of nullability for field email.
        $dbman->change_field_notnull($table, $field);

        // Main savepoint reached.
        upgrade_main_savepoint(true, 2017072700.01);
    }

    if ($oldversion < 2017072700.02) {

        // If the site was previously registered with http://hub.moodle.org change the registration to
        // point to https://moodle.net - this is the correct hub address using https protocol.
        $oldhuburl = "http://hub.moodle.org";
        $newhuburl = "https://moodle.net";
        $cleanoldhuburl = preg_replace('/[^A-Za-z0-9_-]/i', '', $oldhuburl);
        $cleannewhuburl = preg_replace('/[^A-Za-z0-9_-]/i', '', $newhuburl);

        // Update existing registration.
        $DB->execute("UPDATE {registration_hubs} SET hubname = ?, huburl = ? WHERE huburl = ?",
            ['Moodle.net', $newhuburl, $oldhuburl]);

        // Update settings of existing registration.
        $sqlnamelike = $DB->sql_like('name', '?');
        $entries = $DB->get_records_sql("SELECT * FROM {config_plugins} where plugin=? and " . $sqlnamelike,
            ['hub', '%' . $DB->sql_like_escape('_' . $cleanoldhuburl)]);
        foreach ($entries as $entry) {
            $newname = substr($entry->name, 0, -strlen($cleanoldhuburl)) . $cleannewhuburl;
            try {
                $DB->update_record('config_plugins', ['id' => $entry->id, 'name' => $newname]);
            } catch (dml_exception $e) {
                // Entry with new name already exists, remove the one with an old name.
                $DB->delete_records('config_plugins', ['id' => $entry->id]);
            }
        }

        // Update published courses.
        $DB->execute('UPDATE {course_published} SET huburl = ? WHERE huburl = ?', [$newhuburl, $oldhuburl]);

        // Main savepoint reached.
        upgrade_main_savepoint(true, 2017072700.02);
    }

    if ($oldversion < 2017080700.01) {

        // Get the table by its previous name.
        $table = new xmldb_table('analytics_predict_ranges');
        if ($dbman->table_exists($table)) {

            // We can only accept this because we are in master.
            $DB->delete_records('analytics_predictions');
            $DB->delete_records('analytics_used_files', array('action' => 'predicted'));
            $DB->delete_records('analytics_predict_ranges');

            // Define field sampleids to be added to analytics_predict_ranges (renamed below to analytics_predict_samples).
            $field = new xmldb_field('sampleids', XMLDB_TYPE_TEXT, null, null, XMLDB_NOTNULL, null, null, 'rangeindex');

            // Conditionally launch add field sampleids.
            if (!$dbman->field_exists($table, $field)) {
                $dbman->add_field($table, $field);
            }

            // Define field timemodified to be added to analytics_predict_ranges (renamed below to analytics_predict_samples).
            $field = new xmldb_field('timemodified', XMLDB_TYPE_INTEGER, '10', null, XMLDB_NOTNULL, null, '0', 'timecreated');

            // Conditionally launch add field timemodified.
            if (!$dbman->field_exists($table, $field)) {
                $dbman->add_field($table, $field);
            }

            // Rename the table to its new name.
            $dbman->rename_table($table, 'analytics_predict_samples');
        }

        $table = new xmldb_table('analytics_predict_samples');

        $index = new xmldb_index('modelidandanalysableidandtimesplitting', XMLDB_INDEX_NOTUNIQUE,
            array('modelid', 'analysableid', 'timesplitting'));

        // Conditionally launch drop index.
        if ($dbman->index_exists($table, $index)) {
            $dbman->drop_index($table, $index);
        }

        $index = new xmldb_index('modelidandanalysableidandtimesplittingandrangeindex', XMLDB_INDEX_NOTUNIQUE,
            array('modelid', 'analysableid', 'timesplitting', 'rangeindex'));

        // Conditionally launch add index.
        if (!$dbman->index_exists($table, $index)) {
            $dbman->add_index($table, $index);
        }

        // Main savepoint reached.
        upgrade_main_savepoint(true, 2017080700.01);
    }

    if ($oldversion < 2017082200.00) {
        $plugins = ['radius', 'fc', 'nntp', 'pam', 'pop3', 'imap'];

        foreach ($plugins as $plugin) {
            // Check to see if the plugin exists on disk.
            // If it does not, remove the config for it.
            if (!file_exists($CFG->dirroot . "/auth/{$plugin}/auth.php")) {
                // Clean config.
                unset_all_config_for_plugin("auth_{$plugin}");
            }
        }
        upgrade_main_savepoint(true, 2017082200.00);
    }

    if ($oldversion < 2017082200.01) {

        // Define table analytics_indicator_calc to be created.
        $table = new xmldb_table('analytics_indicator_calc');

        // Adding fields to table analytics_indicator_calc.
        $table->add_field('id', XMLDB_TYPE_INTEGER, '10', null, XMLDB_NOTNULL, XMLDB_SEQUENCE, null);
        $table->add_field('starttime', XMLDB_TYPE_INTEGER, '10', null, XMLDB_NOTNULL, null, null);
        $table->add_field('endtime', XMLDB_TYPE_INTEGER, '10', null, XMLDB_NOTNULL, null, null);
        $table->add_field('contextid', XMLDB_TYPE_INTEGER, '10', null, XMLDB_NOTNULL, null, null);
        $table->add_field('sampleorigin', XMLDB_TYPE_CHAR, '255', null, XMLDB_NOTNULL, null, null);
        $table->add_field('sampleid', XMLDB_TYPE_INTEGER, '10', null, XMLDB_NOTNULL, null, null);
        $table->add_field('indicator', XMLDB_TYPE_CHAR, '255', null, XMLDB_NOTNULL, null, null);
        $table->add_field('value', XMLDB_TYPE_NUMBER, '10, 2', null, null, null, null);
        $table->add_field('timecreated', XMLDB_TYPE_INTEGER, '10', null, XMLDB_NOTNULL, null, null);

        // Adding keys to table analytics_indicator_calc.
        $table->add_key('primary', XMLDB_KEY_PRIMARY, array('id'));

        // Adding indexes to table analytics_indicator_calc.
        $table->add_index('starttime-endtime-contextid', XMLDB_INDEX_NOTUNIQUE, array('starttime', 'endtime', 'contextid'));

        // Conditionally launch create table for analytics_indicator_calc.
        if (!$dbman->table_exists($table)) {
            $dbman->create_table($table);
        }

        // Main savepoint reached.
        upgrade_main_savepoint(true, 2017082200.01);
    }

    if ($oldversion < 2017082300.01) {

        // This script in included in each major version upgrade process so make sure we don't run it twice.
        if (empty($CFG->linkcoursesectionsupgradescriptwasrun)) {
            // Check if the site is using a boost-based theme.
            // If value of 'linkcoursesections' is set to the old default value, change it to the new default.
            if (upgrade_theme_is_from_family('boost', $CFG->theme)) {
                set_config('linkcoursesections', 1);
            }
            set_config('linkcoursesectionsupgradescriptwasrun', 1);
        }

        // Main savepoint reached.
        upgrade_main_savepoint(true, 2017082300.01);
    }

    if ($oldversion < 2017082500.00) {
        // Handle FKs for the table 'analytics_models_log'.
        $table = new xmldb_table('analytics_models_log');

        // Remove the existing index before adding FK (which creates an index).
        $index = new xmldb_index('modelid', XMLDB_INDEX_NOTUNIQUE, array('modelid'));

        // Conditionally launch drop index.
        if ($dbman->index_exists($table, $index)) {
            $dbman->drop_index($table, $index);
        }

        // Now, add the FK.
        $key = new xmldb_key('modelid', XMLDB_KEY_FOREIGN, array('modelid'), 'analytics_models', array('id'));
        $dbman->add_key($table, $key);

        // Handle FKs for the table 'analytics_predictions'.
        $table = new xmldb_table('analytics_predictions');
        $key = new xmldb_key('modelid', XMLDB_KEY_FOREIGN, array('modelid'), 'analytics_models', array('id'));
        $dbman->add_key($table, $key);

        $key = new xmldb_key('contextid', XMLDB_KEY_FOREIGN, array('contextid'), 'context', array('id'));
        $dbman->add_key($table, $key);

        // Handle FKs for the table 'analytics_train_samples'.
        $table = new xmldb_table('analytics_train_samples');
        $key = new xmldb_key('modelid', XMLDB_KEY_FOREIGN, array('modelid'), 'analytics_models', array('id'));
        $dbman->add_key($table, $key);

        $key = new xmldb_key('fileid', XMLDB_KEY_FOREIGN, array('fileid'), 'files', array('id'));
        $dbman->add_key($table, $key);

        // Handle FKs for the table 'analytics_predict_samples'.
        $table = new xmldb_table('analytics_predict_samples');
        $key = new xmldb_key('modelid', XMLDB_KEY_FOREIGN, array('modelid'), 'analytics_models', array('id'));
        $dbman->add_key($table, $key);

        // Handle FKs for the table 'analytics_used_files'.
        $table = new xmldb_table('analytics_used_files');
        $key = new xmldb_key('modelid', XMLDB_KEY_FOREIGN, array('modelid'), 'analytics_models', array('id'));
        $dbman->add_key($table, $key);

        $key = new xmldb_key('fileid', XMLDB_KEY_FOREIGN, array('fileid'), 'files', array('id'));
        $dbman->add_key($table, $key);

        // Handle FKs for the table 'analytics_indicator_calc'.
        $table = new xmldb_table('analytics_indicator_calc');
        $key = new xmldb_key('contextid', XMLDB_KEY_FOREIGN, array('contextid'), 'context', array('id'));
        $dbman->add_key($table, $key);

        // Main savepoint reached.
        upgrade_main_savepoint(true, 2017082500.00);
    }

    if ($oldversion < 2017082800.00) {

        // Changing type of field prediction on table analytics_predictions to number.
        $table = new xmldb_table('analytics_predictions');
        $field = new xmldb_field('prediction', XMLDB_TYPE_NUMBER, '10, 2', null, XMLDB_NOTNULL, null, null, 'rangeindex');

        // Launch change of type for field prediction.
        $dbman->change_field_type($table, $field);

        // Main savepoint reached.
        upgrade_main_savepoint(true, 2017082800.00);
    }

    if ($oldversion < 2017090700.01) {

        // Define table analytics_prediction_actions to be created.
        $table = new xmldb_table('analytics_prediction_actions');

        // Adding fields to table analytics_prediction_actions.
        $table->add_field('id', XMLDB_TYPE_INTEGER, '10', null, XMLDB_NOTNULL, XMLDB_SEQUENCE, null);
        $table->add_field('predictionid', XMLDB_TYPE_INTEGER, '10', null, XMLDB_NOTNULL, null, null);
        $table->add_field('userid', XMLDB_TYPE_INTEGER, '10', null, XMLDB_NOTNULL, null, null);
        $table->add_field('actionname', XMLDB_TYPE_CHAR, '255', null, XMLDB_NOTNULL, null, null);
        $table->add_field('timecreated', XMLDB_TYPE_INTEGER, '10', null, XMLDB_NOTNULL, null, null);

        // Adding keys to table analytics_prediction_actions.
        $table->add_key('primary', XMLDB_KEY_PRIMARY, array('id'));
        $table->add_key('predictionid', XMLDB_KEY_FOREIGN, array('predictionid'), 'analytics_predictions', array('id'));
        $table->add_key('userid', XMLDB_KEY_FOREIGN, array('userid'), 'user', array('id'));

        // Adding indexes to table analytics_prediction_actions.
        $table->add_index('predictionidanduseridandactionname', XMLDB_INDEX_NOTUNIQUE,
            array('predictionid', 'userid', 'actionname'));

        // Conditionally launch create table for analytics_prediction_actions.
        if (!$dbman->table_exists($table)) {
            $dbman->create_table($table);
        }

        // Main savepoint reached.
        upgrade_main_savepoint(true, 2017090700.01);
    }

    if ($oldversion < 2017091200.00) {
        // Force all messages to be reindexed.
        set_config('core_message_message_sent_lastindexrun', '0', 'core_search');
        set_config('core_message_message_received_lastindexrun', '0', 'core_search');

        // Main savepoint reached.
        upgrade_main_savepoint(true, 2017091200.00);
    }

    if ($oldversion < 2017091201.00) {
        // Define field userid to be added to task_adhoc.
        $table = new xmldb_table('task_adhoc');
        $field = new xmldb_field('userid', XMLDB_TYPE_INTEGER, '10', null, null, null, null, 'customdata');

        // Conditionally launch add field userid.
        if (!$dbman->field_exists($table, $field)) {
            $dbman->add_field($table, $field);
        }

        $key = new xmldb_key('useriduser', XMLDB_KEY_FOREIGN, array('userid'), 'user', array('id'));

        // Launch add key userid_user.
        $dbman->add_key($table, $key);

        // Main savepoint reached.
        upgrade_main_savepoint(true, 2017091201.00);
    }

    if ($oldversion < 2017092201.00) {

        // Remove duplicate registrations.
        $newhuburl = "https://moodle.net";
        $registrations = $DB->get_records('registration_hubs', ['huburl' => $newhuburl], 'confirmed DESC, id ASC');
        if (count($registrations) > 1) {
            $reg = array_shift($registrations);
            $DB->delete_records_select('registration_hubs', 'huburl = ? AND id <> ?', [$newhuburl, $reg->id]);
        }

        // Main savepoint reached.
        upgrade_main_savepoint(true, 2017092201.00);
    }

    if ($oldversion < 2017092202.00) {

        if (!file_exists($CFG->dirroot . '/blocks/messages/block_messages.php')) {

            // Delete instances.
            $instances = $DB->get_records_list('block_instances', 'blockname', ['messages']);
            $instanceids = array_keys($instances);

            if (!empty($instanceids)) {
                $DB->delete_records_list('block_positions', 'blockinstanceid', $instanceids);
                $DB->delete_records_list('block_instances', 'id', $instanceids);
                list($sql, $params) = $DB->get_in_or_equal($instanceids, SQL_PARAMS_NAMED);
                $params['contextlevel'] = CONTEXT_BLOCK;
                $DB->delete_records_select('context', "contextlevel=:contextlevel AND instanceid " . $sql, $params);

                $preferences = array();
                foreach ($instances as $instanceid => $instance) {
                    $preferences[] = 'block' . $instanceid . 'hidden';
                    $preferences[] = 'docked_block_instance_' . $instanceid;
                }
                $DB->delete_records_list('user_preferences', 'name', $preferences);
            }

            // Delete the block from the block table.
            $DB->delete_records('block', array('name' => 'messages'));

            // Remove capabilities.
            capabilities_cleanup('block_messages');

            // Clean config.
            unset_all_config_for_plugin('block_messages');
        }

        // Main savepoint reached.
        upgrade_main_savepoint(true, 2017092202.00);
    }

    if ($oldversion < 2017092700.00) {

        // Rename several fields in registration data to match the names of the properties that are sent to moodle.net.
        $renames = [
            'site_address_httpsmoodlenet' => 'site_street_httpsmoodlenet',
            'site_region_httpsmoodlenet' => 'site_regioncode_httpsmoodlenet',
            'site_country_httpsmoodlenet' => 'site_countrycode_httpsmoodlenet'];
        foreach ($renames as $oldparamname => $newparamname) {
            try {
                $DB->execute("UPDATE {config_plugins} SET name = ? WHERE name = ? AND plugin = ?",
                    [$newparamname, $oldparamname, 'hub']);
            } catch (dml_exception $e) {
                // Exception can happen if the config value with the new name already exists, ignore it and move on.
            }
        }

        // Main savepoint reached.
        upgrade_main_savepoint(true, 2017092700.00);
    }

    if ($oldversion < 2017092900.00) {
        // Define field categoryid to be added to event.
        $table = new xmldb_table('event');
        $field = new xmldb_field('categoryid', XMLDB_TYPE_INTEGER, '10', null, XMLDB_NOTNULL, null, '0', 'format');

        // Conditionally launch add field categoryid.
        if (!$dbman->field_exists($table, $field)) {
            $dbman->add_field($table, $field);
        }

        // Add the categoryid key.
        $key = new xmldb_key('categoryid', XMLDB_KEY_FOREIGN, array('categoryid'), 'course_categories', array('id'));
        $dbman->add_key($table, $key);

        // Add a new index for groupid/courseid/categoryid/visible/userid.
        // Do this before we remove the old index.
        $index = new xmldb_index('groupid-courseid-categoryid-visible-userid', XMLDB_INDEX_NOTUNIQUE, array('groupid', 'courseid', 'categoryid', 'visible', 'userid'));
        if (!$dbman->index_exists($table, $index)) {
            $dbman->add_index($table, $index);
        }

        // Drop the old index.
        $index = new xmldb_index('groupid-courseid-visible-userid', XMLDB_INDEX_NOTUNIQUE, array('groupid', 'courseid', 'visible', 'userid'));
        if ($dbman->index_exists($table, $index)) {
            $dbman->drop_index($table, $index);
        }

        // Main savepoint reached.
        upgrade_main_savepoint(true, 2017092900.00);
    }

    if ($oldversion < 2017100900.00) {
        // Add index on time modified to grade_outcomes_history, grade_categories_history,
        // grade_items_history, and scale_history.
        $table = new xmldb_table('grade_outcomes_history');
        $index = new xmldb_index('timemodified', XMLDB_INDEX_NOTUNIQUE, array('timemodified'));

        if (!$dbman->index_exists($table, $index)) {
            $dbman->add_index($table, $index);
        }

        $table = new xmldb_table('grade_items_history');
        $index = new xmldb_index('timemodified', XMLDB_INDEX_NOTUNIQUE, array('timemodified'));

        if (!$dbman->index_exists($table, $index)) {
            $dbman->add_index($table, $index);
        }

        $table = new xmldb_table('grade_categories_history');
        $index = new xmldb_index('timemodified', XMLDB_INDEX_NOTUNIQUE, array('timemodified'));

        if (!$dbman->index_exists($table, $index)) {
            $dbman->add_index($table, $index);
        }

        $table = new xmldb_table('scale_history');
        $index = new xmldb_index('timemodified', XMLDB_INDEX_NOTUNIQUE, array('timemodified'));

        if (!$dbman->index_exists($table, $index)) {
            $dbman->add_index($table, $index);
        }

        // Main savepoint reached.
        upgrade_main_savepoint(true, 2017100900.00);
    }

    if ($oldversion < 2017101000.00) {

        // Define table analytics_used_analysables to be created.
        $table = new xmldb_table('analytics_used_analysables');

        // Adding fields to table analytics_used_analysables.
        $table->add_field('id', XMLDB_TYPE_INTEGER, '10', null, XMLDB_NOTNULL, XMLDB_SEQUENCE, null);
        $table->add_field('modelid', XMLDB_TYPE_INTEGER, '10', null, XMLDB_NOTNULL, null, null);
        $table->add_field('action', XMLDB_TYPE_CHAR, '50', null, XMLDB_NOTNULL, null, null);
        $table->add_field('analysableid', XMLDB_TYPE_INTEGER, '10', null, XMLDB_NOTNULL, null, null);
        $table->add_field('timeanalysed', XMLDB_TYPE_INTEGER, '10', null, XMLDB_NOTNULL, null, null);

        // Adding keys to table analytics_used_analysables.
        $table->add_key('primary', XMLDB_KEY_PRIMARY, array('id'));
        $table->add_key('modelid', XMLDB_KEY_FOREIGN, array('modelid'), 'analytics_models', array('id'));

        // Adding indexes to table analytics_used_analysables.
        $table->add_index('modelid-action', XMLDB_INDEX_NOTUNIQUE, array('modelid', 'action'));

        // Conditionally launch create table for analytics_used_analysables.
        if (!$dbman->table_exists($table)) {
            $dbman->create_table($table);
        }

        // Main savepoint reached.
        upgrade_main_savepoint(true, 2017101000.00);
    }

    if ($oldversion < 2017101000.01) {
        // Define field override to be added to course_modules_completion.
        $table = new xmldb_table('course_modules_completion');
        $field = new xmldb_field('overrideby', XMLDB_TYPE_INTEGER, '10', null, null, null, null, 'viewed');

        // Conditionally launch add field override.
        if (!$dbman->field_exists($table, $field)) {
            $dbman->add_field($table, $field);
        }

        // Main savepoint reached.
        upgrade_main_savepoint(true, 2017101000.01);
    }

    if ($oldversion < 2017101000.02) {
        // Define field 'timestart' to be added to 'analytics_predictions'.
        $table = new xmldb_table('analytics_predictions');
        $field = new xmldb_field('timestart', XMLDB_TYPE_INTEGER, '10', null, null, null, null, 'timecreated');

        // Conditionally launch add field 'timestart'.
        if (!$dbman->field_exists($table, $field)) {
            $dbman->add_field($table, $field);
        }

        // Define field 'timeend' to be added to 'analytics_predictions'.
        $field = new xmldb_field('timeend', XMLDB_TYPE_INTEGER, '10', null, null, null, null, 'timestart');

        // Conditionally launch add field 'timeend'.
        if (!$dbman->field_exists($table, $field)) {
            $dbman->add_field($table, $field);
        }

        // Main savepoint reached.
        upgrade_main_savepoint(true, 2017101000.02);
    }

    if ($oldversion < 2017101200.00) {
        // Define table search_index_requests to be created.
        $table = new xmldb_table('search_index_requests');

        // Adding fields to table search_index_requests.
        $table->add_field('id', XMLDB_TYPE_INTEGER, '10', null, XMLDB_NOTNULL, XMLDB_SEQUENCE, null);
        $table->add_field('contextid', XMLDB_TYPE_INTEGER, '10', null, XMLDB_NOTNULL, null, null);
        $table->add_field('searcharea', XMLDB_TYPE_CHAR, '255', null, XMLDB_NOTNULL, null, null);
        $table->add_field('timerequested', XMLDB_TYPE_INTEGER, '10', null, XMLDB_NOTNULL, null, null);
        $table->add_field('partialarea', XMLDB_TYPE_CHAR, '255', null, XMLDB_NOTNULL, null, null);
        $table->add_field('partialtime', XMLDB_TYPE_INTEGER, '10', null, XMLDB_NOTNULL, null, null);

        // Adding keys to table search_index_requests.
        $table->add_key('primary', XMLDB_KEY_PRIMARY, array('id'));
        $table->add_key('contextid', XMLDB_KEY_FOREIGN, array('contextid'), 'context', array('id'));

        // Conditionally launch create table for search_index_requests.
        if (!$dbman->table_exists($table)) {
            $dbman->create_table($table);
        }

        // Main savepoint reached.
        upgrade_main_savepoint(true, 2017101200.00);
    }

    // Index modification upgrade step.
    if ($oldversion < 2017101300.01) {

        $table = new xmldb_table('analytics_used_files');

        // Define index modelidandfileidandaction (not unique) to be dropped form analytics_used_files.
        $index = new xmldb_index('modelidandfileidandaction', XMLDB_INDEX_NOTUNIQUE, array('modelid', 'fileid', 'action'));

        // Conditionally launch drop index modelidandfileidandaction.
        if ($dbman->index_exists($table, $index)) {
            $dbman->drop_index($table, $index);
        }

        // Define index modelidandactionandfileid (not unique) to be dropped form analytics_used_files.
        $index = new xmldb_index('modelidandactionandfileid', XMLDB_INDEX_NOTUNIQUE, array('modelid', 'action', 'fileid'));

        // Conditionally launch add index modelidandactionandfileid.
        if (!$dbman->index_exists($table, $index)) {
            $dbman->add_index($table, $index);
        }

        // Main savepoint reached.
        upgrade_main_savepoint(true, 2017101300.01);
    }

    if ($oldversion < 2017101900.01) {

        $fs = get_file_storage();
        $models = $DB->get_records('analytics_models');
        foreach ($models as $model) {
            $files = $fs->get_directory_files(\context_system::instance()->id, 'analytics', 'unlabelled', $model->id,
                '/analysable/', true, true);
            foreach ($files as $file) {
                $file->delete();
            }
        }

        // Main savepoint reached.
        upgrade_main_savepoint(true, 2017101900.01);
    }

    if ($oldversion < 2017101900.02) {
        // Create adhoc task for upgrading of existing calendar events.
        $record = new \stdClass();
        $record->classname = '\core\task\refresh_mod_calendar_events_task';
        $record->component = 'core';

        // Next run time based from nextruntime computation in \core\task\manager::queue_adhoc_task().
        $nextruntime = time() - 1;
        $record->nextruntime = $nextruntime;
        $DB->insert_record('task_adhoc', $record);

        // Main savepoint reached.
        upgrade_main_savepoint(true, 2017101900.02);
    }

    if ($oldversion < 2017102100.01) {
        // We will need to force them onto ssl if loginhttps is set.
        if (!empty($CFG->loginhttps)) {
            set_config('overridetossl', 1);
        }
        // Loginhttps should no longer be set.
        unset_config('loginhttps');

        // Main savepoint reached.
        upgrade_main_savepoint(true, 2017102100.01);
    }

    if ($oldversion < 2017110300.01) {

        // Define field categoryid to be added to event_subscriptions.
        $table = new xmldb_table('event_subscriptions');
        $field = new xmldb_field('categoryid', XMLDB_TYPE_INTEGER, '10', null, XMLDB_NOTNULL, null, '0', 'url');

        // Conditionally launch add field categoryid.
        if (!$dbman->field_exists($table, $field)) {
            $dbman->add_field($table, $field);
        }

        // Main savepoint reached.
        upgrade_main_savepoint(true, 2017110300.01);
    }

    // Automatically generated Moodle v3.4.0 release upgrade line.
    // Put any upgrade step following this.

    if ($oldversion < 2017111300.02) {

        // Define field basicauth to be added to oauth2_issuer.
        $table = new xmldb_table('oauth2_issuer');
        $field = new xmldb_field('basicauth', XMLDB_TYPE_INTEGER, '2', null, XMLDB_NOTNULL, null, '0', 'showonloginpage');

        // Conditionally launch add field basicauth.
        if (!$dbman->field_exists($table, $field)) {
            $dbman->add_field($table, $field);
        }

        // Main savepoint reached.
        upgrade_main_savepoint(true, 2017111300.02);
    }

    if ($oldversion < 2017121200.00) {

        // Define key subscriptionid (foreign) to be added to event.
        $table = new xmldb_table('event');
        $key = new xmldb_key('subscriptionid', XMLDB_KEY_FOREIGN, array('subscriptionid'), 'event_subscriptions', array('id'));

        // Launch add key subscriptionid.
        $dbman->add_key($table, $key);

        // Define index uuid (not unique) to be added to event.
        $table = new xmldb_table('event');
        $index = new xmldb_index('uuid', XMLDB_INDEX_NOTUNIQUE, array('uuid'));

        // Conditionally launch add index uuid.
        if (!$dbman->index_exists($table, $index)) {
            $dbman->add_index($table, $index);
        }

        // Main savepoint reached.
        upgrade_main_savepoint(true, 2017121200.00);
    }

    if ($oldversion < 2017121900.00) {

        // Define table role_allow_view to be created.
        $table = new xmldb_table('role_allow_view');

        // Adding fields to table role_allow_view.
        $table->add_field('id', XMLDB_TYPE_INTEGER, '10', null, XMLDB_NOTNULL, XMLDB_SEQUENCE, null);
        $table->add_field('roleid', XMLDB_TYPE_INTEGER, '10', null, XMLDB_NOTNULL, null, null);
        $table->add_field('allowview', XMLDB_TYPE_INTEGER, '10', null, XMLDB_NOTNULL, null, null);

        // Adding keys to table role_allow_view.
        $table->add_key('primary', XMLDB_KEY_PRIMARY, array('id'));
        $table->add_key('roleid', XMLDB_KEY_FOREIGN, array('roleid'), 'role', array('id'));
        $table->add_key('allowview', XMLDB_KEY_FOREIGN, array('allowview'), 'role', array('id'));

        // Conditionally launch create table for role_allow_view.
        if (!$dbman->table_exists($table)) {
            $dbman->create_table($table);
        }

        $index = new xmldb_index('roleid-allowview', XMLDB_INDEX_UNIQUE, array('roleid', 'allowview'));

        // Conditionally launch add index roleid.
        if (!$dbman->index_exists($table, $index)) {
            $dbman->add_index($table, $index);
        }

        $roles = $DB->get_records('role', array(), 'sortorder ASC');

        $DB->delete_records('role_allow_view');
        foreach ($roles as $role) {
            foreach ($roles as $allowedrole) {
                $record = new stdClass();
                $record->roleid      = $role->id;
                $record->allowview = $allowedrole->id;
                $DB->insert_record('role_allow_view', $record);
            }
        }

        // Main savepoint reached.
        upgrade_main_savepoint(true, 2017121900.00);
    }

    if ($oldversion < 2017122200.01) {

        // Define field indexpriority to be added to search_index_requests. Allow null initially.
        $table = new xmldb_table('search_index_requests');
        $field = new xmldb_field('indexpriority', XMLDB_TYPE_INTEGER, '10',
                null, null, null, null, 'partialtime');

        // Conditionally add field.
        if (!$dbman->field_exists($table, $field)) {
            $dbman->add_field($table, $field);

            // Set existing values to 'normal' value (100).
            $DB->set_field('search_index_requests', 'indexpriority', 100);

            // Now make the field 'NOT NULL'.
            $field = new xmldb_field('indexpriority', XMLDB_TYPE_INTEGER, '10',
                    null, XMLDB_NOTNULL, null, null, 'partialtime');
            $dbman->change_field_notnull($table, $field);
        }

        // Define index indexprioritytimerequested (not unique) to be added to search_index_requests.
        $index = new xmldb_index('indexprioritytimerequested', XMLDB_INDEX_NOTUNIQUE,
                array('indexpriority', 'timerequested'));

        // Conditionally launch add index indexprioritytimerequested.
        if (!$dbman->index_exists($table, $index)) {
            $dbman->add_index($table, $index);
        }

        // Main savepoint reached.
        upgrade_main_savepoint(true, 2017122200.01);
    }

    if ($oldversion < 2018020500.00) {

        $topcategory = new stdClass();
        $topcategory->name = 'top'; // A non-real name for the top category. It will be localised at the display time.
        $topcategory->info = '';
        $topcategory->parent = 0;
        $topcategory->sortorder = 0;

        // Get the total record count - used for the progress bar.
        $total = $DB->count_records_sql("SELECT COUNT(DISTINCT contextid) FROM {question_categories} WHERE parent = 0");

        // Get the records themselves - a list of contextids.
        $rs = $DB->get_recordset_sql("SELECT DISTINCT contextid FROM {question_categories} WHERE parent = 0");

        // For each context, create a single top-level category.
        $i = 0;
        $pbar = new progress_bar('createtopquestioncategories', 500, true);
        foreach ($rs as $contextid => $notused) {
            $topcategory->contextid = $contextid;
            $topcategory->stamp = make_unique_id_code();

            $topcategoryid = $DB->insert_record('question_categories', $topcategory);

            $DB->set_field_select('question_categories', 'parent', $topcategoryid,
                    'contextid = ? AND id <> ? AND parent = 0',
                    array($contextid, $topcategoryid));

            // Update progress.
            $i++;
            $pbar->update($i, $total, "Creating top-level question categories - $i/$total.");
        }

        $rs->close();

        // Main savepoint reached.
        upgrade_main_savepoint(true, 2018020500.00);
    }

    if ($oldversion < 2018022800.01) {
        // Fix old block configurations that use the deprecated (and now removed) object class.
        upgrade_fix_block_instance_configuration();

        // Main savepoint reached.
        upgrade_main_savepoint(true, 2018022800.01);
    }

    if ($oldversion < 2018022800.02) {
        // Define index taggeditem (unique) to be dropped form tag_instance.
        $table = new xmldb_table('tag_instance');
        $index = new xmldb_index('taggeditem', XMLDB_INDEX_UNIQUE, array('component',
            'itemtype', 'itemid', 'tiuserid', 'tagid'));

        // Conditionally launch drop index taggeditem.
        if ($dbman->index_exists($table, $index)) {
            $dbman->drop_index($table, $index);
        }

        $index = new xmldb_index('taggeditem', XMLDB_INDEX_UNIQUE, array('component',
            'itemtype', 'itemid', 'contextid', 'tiuserid', 'tagid'));

        // Conditionally launch add index taggeditem.
        if (!$dbman->index_exists($table, $index)) {
            $dbman->add_index($table, $index);
        }

        // Main savepoint reached.
        upgrade_main_savepoint(true, 2018022800.02);
    }

    if ($oldversion < 2018022800.03) {

        // Define field multiplecontexts to be added to tag_area.
        $table = new xmldb_table('tag_area');
        $field = new xmldb_field('multiplecontexts', XMLDB_TYPE_INTEGER, '1', null,
            XMLDB_NOTNULL, null, '0', 'showstandard');

        // Conditionally launch add field multiplecontexts.
        if (!$dbman->field_exists($table, $field)) {
            $dbman->add_field($table, $field);
        }

        // Main savepoint reached.
        upgrade_main_savepoint(true, 2018022800.03);
    }

    if ($oldversion < 2018032200.01) {
        // Define table 'messages' to be created.
        $table = new xmldb_table('messages');

        // Adding fields to table 'messages'.
        $table->add_field('id', XMLDB_TYPE_INTEGER, '10', null, XMLDB_NOTNULL, XMLDB_SEQUENCE, null);
        $table->add_field('useridfrom', XMLDB_TYPE_INTEGER, '10', null, XMLDB_NOTNULL, null, null);
        $table->add_field('conversationid', XMLDB_TYPE_INTEGER, '10', null, XMLDB_NOTNULL, null, null);
        $table->add_field('subject', XMLDB_TYPE_TEXT, null, null, null, null, null);
        $table->add_field('fullmessage', XMLDB_TYPE_TEXT, null, null, null, null, null);
        $table->add_field('fullmessageformat', XMLDB_TYPE_INTEGER, '1', null, XMLDB_NOTNULL, null, 0);
        $table->add_field('fullmessagehtml', XMLDB_TYPE_TEXT, null, null, null, null, null);
        $table->add_field('smallmessage', XMLDB_TYPE_TEXT, null, null, null, null, null);
        $table->add_field('timecreated', XMLDB_TYPE_INTEGER, '10', null, XMLDB_NOTNULL, null, null);

        // Adding keys to table 'messages'.
        $table->add_key('primary', XMLDB_KEY_PRIMARY, array('id'));
        $table->add_key('useridfrom', XMLDB_KEY_FOREIGN, array('useridfrom'), 'user', array('id'));
        $table->add_key('conversationid', XMLDB_KEY_FOREIGN, array('conversationid'), 'message_conversations', array('id'));

        // Conditionally launch create table for 'messages'.
        if (!$dbman->table_exists($table)) {
            $dbman->create_table($table);
        }

        // Define table 'message_conversations' to be created.
        $table = new xmldb_table('message_conversations');

        // Adding fields to table 'message_conversations'.
        $table->add_field('id', XMLDB_TYPE_INTEGER, '10', null, XMLDB_NOTNULL, XMLDB_SEQUENCE, null);
        $table->add_field('timecreated', XMLDB_TYPE_INTEGER, '10', null, XMLDB_NOTNULL, null, null);

        // Adding keys to table 'message_conversations'.
        $table->add_key('primary', XMLDB_KEY_PRIMARY, array('id'));

        // Conditionally launch create table for 'message_conversations'.
        if (!$dbman->table_exists($table)) {
            $dbman->create_table($table);
        }

        // Define table 'message_conversation_members' to be created.
        $table = new xmldb_table('message_conversation_members');

        // Adding fields to table 'message_conversation_members'.
        $table->add_field('id', XMLDB_TYPE_INTEGER, '10', null, XMLDB_NOTNULL, XMLDB_SEQUENCE, null);
        $table->add_field('conversationid', XMLDB_TYPE_INTEGER, '10', null, XMLDB_NOTNULL, null, null);
        $table->add_field('userid', XMLDB_TYPE_INTEGER, '10', null, XMLDB_NOTNULL, null, null);
        $table->add_field('timecreated', XMLDB_TYPE_INTEGER, '10', null, XMLDB_NOTNULL, null, null);

        // Adding keys to table 'message_conversation_members'.
        $table->add_key('primary', XMLDB_KEY_PRIMARY, array('id'));
        $table->add_key('conversationid', XMLDB_KEY_FOREIGN, array('conversationid'), 'message_conversations', array('id'));
        $table->add_key('userid', XMLDB_KEY_FOREIGN, array('userid'), 'user', array('id'));

        // Conditionally launch create table for 'message_conversation_members'.
        if (!$dbman->table_exists($table)) {
            $dbman->create_table($table);
        }

        // Define table 'message_user_actions' to be created.
        $table = new xmldb_table('message_user_actions');

        // Adding fields to table 'message_user_actions'.
        $table->add_field('id', XMLDB_TYPE_INTEGER, '10', null, XMLDB_NOTNULL, XMLDB_SEQUENCE, null);
        $table->add_field('userid', XMLDB_TYPE_INTEGER, '10', null, XMLDB_NOTNULL, null, null);
        $table->add_field('messageid', XMLDB_TYPE_INTEGER, '10', null, XMLDB_NOTNULL, null, null);
        $table->add_field('action', XMLDB_TYPE_INTEGER, '10', null, XMLDB_NOTNULL, null, null);
        $table->add_field('timecreated', XMLDB_TYPE_INTEGER, '10', null, XMLDB_NOTNULL, null, null);

        // Adding keys to table 'message_user_actions'.
        $table->add_key('primary', XMLDB_KEY_PRIMARY, array('id'));
        $table->add_key('userid', XMLDB_KEY_FOREIGN, array('userid'), 'user', array('id'));
        $table->add_key('messageid', XMLDB_KEY_FOREIGN, array('messageid'), 'messages', array('id'));

        // Conditionally launch create table for 'message_user_actions'.
        if (!$dbman->table_exists($table)) {
            $dbman->create_table($table);
        }

        // Define table 'notifications' to be created.
        $table = new xmldb_table('notifications');

        // Adding fields to table 'notifications'.
        $table->add_field('id', XMLDB_TYPE_INTEGER, '10', null, XMLDB_NOTNULL, XMLDB_SEQUENCE, null);
        $table->add_field('useridfrom', XMLDB_TYPE_INTEGER, '10', null, XMLDB_NOTNULL, null, null);
        $table->add_field('useridto', XMLDB_TYPE_INTEGER, '10', null, XMLDB_NOTNULL, null, null);
        $table->add_field('subject', XMLDB_TYPE_TEXT, null, null, null, null, null);
        $table->add_field('fullmessage', XMLDB_TYPE_TEXT, null, null, null, null, null);
        $table->add_field('fullmessageformat', XMLDB_TYPE_INTEGER, '1', null, XMLDB_NOTNULL, null, 0);
        $table->add_field('fullmessagehtml', XMLDB_TYPE_TEXT, null, null, null, null, null);
        $table->add_field('smallmessage', XMLDB_TYPE_TEXT, null, null, null, null, null);
        $table->add_field('component', XMLDB_TYPE_CHAR, '100', null, null, null, null);
        $table->add_field('eventtype', XMLDB_TYPE_CHAR, '100', null, null, null, null);
        $table->add_field('contexturl', XMLDB_TYPE_TEXT, null, null, null, null, null);
        $table->add_field('contexturlname', XMLDB_TYPE_TEXT, null, null, null, null, null);
        $table->add_field('timeread', XMLDB_TYPE_INTEGER, '10', null, false, null, null);
        $table->add_field('timecreated', XMLDB_TYPE_INTEGER, '10', null, XMLDB_NOTNULL, null, null);

        // Adding keys to table 'notifications'.
        $table->add_key('primary', XMLDB_KEY_PRIMARY, array('id'));
        $table->add_key('useridto', XMLDB_KEY_FOREIGN, array('useridto'), 'user', array('id'));

        // Conditionally launch create table for 'notifications'.
        if (!$dbman->table_exists($table)) {
            $dbman->create_table($table);
        }

        // Main savepoint reached.
        upgrade_main_savepoint(true, 2018032200.01);
    }

    if ($oldversion < 2018032200.04) {
        // Define table 'message_conversations' to be updated.
        $table = new xmldb_table('message_conversations');
        $field = new xmldb_field('convhash', XMLDB_TYPE_CHAR, '40', null, XMLDB_NOTNULL, null, null, 'id');

        // Conditionally launch add field 'convhash'.
        if (!$dbman->field_exists($table, $field)) {
            $dbman->add_field($table, $field);
        }

        // Conditionally launch add index.
        $index = new xmldb_index('convhash', XMLDB_INDEX_UNIQUE, array('convhash'));
        if (!$dbman->index_exists($table, $index)) {
            $dbman->add_index($table, $index);
        }

        // Main savepoint reached.
        upgrade_main_savepoint(true, 2018032200.04);
    }

    if ($oldversion < 2018032200.05) {
        // Drop table that is no longer needed.
        $table = new xmldb_table('message_working');
        if ($dbman->table_exists($table)) {
            $dbman->drop_table($table);
        }

        // Main savepoint reached.
        upgrade_main_savepoint(true, 2018032200.05);
    }

    if ($oldversion < 2018032200.06) {
        // Define table 'message_user_actions' to add an index to.
        $table = new xmldb_table('message_user_actions');

        // Conditionally launch add index.
        $index = new xmldb_index('userid_messageid_action', XMLDB_INDEX_UNIQUE, array('userid', 'messageid', 'action'));
        if (!$dbman->index_exists($table, $index)) {
            $dbman->add_index($table, $index);
        }

        // Main savepoint reached.
        upgrade_main_savepoint(true, 2018032200.06);
    }

    if ($oldversion < 2018032200.07) {
        // Define table 'messages' to add an index to.
        $table = new xmldb_table('messages');

        // Conditionally launch add index.
        $index = new xmldb_index('conversationid_timecreated', XMLDB_INDEX_NOTUNIQUE, array('conversationid', 'timecreated'));
        if (!$dbman->index_exists($table, $index)) {
            $dbman->add_index($table, $index);
        }

        // Main savepoint reached.
        upgrade_main_savepoint(true, 2018032200.07);
    }

    if ($oldversion < 2018032700.00) {
        // Update default search engine to search_simpledb if global search is disabled and there is no solr index defined.
        if (empty($CFG->enableglobalsearch) && empty(get_config('search_solr', 'indexname'))) {
            set_config('searchengine', 'simpledb');
        }

        // Main savepoint reached.
        upgrade_main_savepoint(true, 2018032700.00);
    }

    if ($oldversion < 2018040500.01) {

        // Define field cohort to be added to theme. Allow null initially.
        $table = new xmldb_table('cohort');
        $field = new xmldb_field('theme', XMLDB_TYPE_CHAR, '50',
                null, null, null, null, 'timemodified');

        // Conditionally add field.
        if (!$dbman->field_exists($table, $field)) {
            $dbman->add_field($table, $field);
        }

        // Main savepoint reached.
        upgrade_main_savepoint(true, 2018040500.01);
    }

    if ($oldversion < 2018050900.01) {
        // Update default digital age consent map according to the current legislation on each country.
        $ageofdigitalconsentmap = implode(PHP_EOL, [
            '*, 16',
            'AT, 14',
            'ES, 14',
            'US, 13'
        ]);
        set_config('agedigitalconsentmap', $ageofdigitalconsentmap);

        // Main savepoint reached.
        upgrade_main_savepoint(true, 2018050900.01);
    }

    // Automatically generated Moodle v3.5.0 release upgrade line.
    // Put any upgrade step following this.

    if ($oldversion < 2018062800.01) {
        // Add foreign key fk_user to the comments table.
        $table = new xmldb_table('comments');
        $key = new xmldb_key('fk_user', XMLDB_KEY_FOREIGN, array('userid'), 'user', array('id'));
        $dbman->add_key($table, $key);

        upgrade_main_savepoint(true, 2018062800.01);
    }

    if ($oldversion < 2018062800.02) {
        // Add composite index ix_concomitem to the table comments.
        $table = new xmldb_table('comments');
        $index = new xmldb_index('ix_concomitem', XMLDB_INDEX_NOTUNIQUE, array('contextid', 'commentarea', 'itemid'));

        if (!$dbman->index_exists($table, $index)) {
            $dbman->add_index($table, $index);
        }

        upgrade_main_savepoint(true, 2018062800.02);
    }

    if ($oldversion < 2018062800.03) {
        // Define field location to be added to event.
        $table = new xmldb_table('event');
        $field = new xmldb_field('location', XMLDB_TYPE_TEXT, null, null, null, null, null, 'priority');

        // Conditionally launch add field location.
        if (!$dbman->field_exists($table, $field)) {
            $dbman->add_field($table, $field);
        }

        // Main savepoint reached.
        upgrade_main_savepoint(true, 2018062800.03);
    }

    if ($oldversion < 2018072500.00) {
        // Find all duplicate top level categories per context.
        $duplicates = $DB->get_records_sql("SELECT qc1.*
                                              FROM {question_categories} qc1
                                              JOIN {question_categories} qc2
                                                ON qc1.contextid = qc2.contextid AND qc1.id <> qc2.id
                                             WHERE qc1.parent = 0 AND qc2.parent = 0
                                          ORDER BY qc1.contextid, qc1.id");

        // For each context, let the first top category to remain as top category and make the rest its children.
        $currentcontextid = 0;
        $chosentopid = 0;
        foreach ($duplicates as $duplicate) {
            if ($currentcontextid != $duplicate->contextid) {
                $currentcontextid = $duplicate->contextid;
                $chosentopid = $duplicate->id;
            } else {
                $DB->set_field('question_categories', 'parent', $chosentopid, ['id' => $duplicate->id]);
            }
        }

        // Main savepoint reached.
        upgrade_main_savepoint(true, 2018072500.00);
    }

    if ($oldversion < 2018073000.00) {
        // Main savepoint reached.
        if (!file_exists($CFG->dirroot . '/admin/tool/assignmentupgrade/version.php')) {
            unset_all_config_for_plugin('tool_assignmentupgrade');
        }
        upgrade_main_savepoint(true, 2018073000.00);
    }

    if ($oldversion < 2018083100.01) {
        // Remove module associated blog posts for non-existent (deleted) modules.
        $sql = "SELECT ba.contextid as modcontextid
                  FROM {blog_association} ba
                  JOIN {post} p
                       ON p.id = ba.blogid
             LEFT JOIN {context} c
                       ON c.id = ba.contextid
                 WHERE p.module = :module
                       AND c.contextlevel IS NULL
              GROUP BY ba.contextid";
        if ($deletedmodules = $DB->get_records_sql($sql, array('module' => 'blog'))) {
            foreach ($deletedmodules as $module) {
                $assocblogids = $DB->get_fieldset_select('blog_association', 'blogid',
                    'contextid = :contextid', ['contextid' => $module->modcontextid]);
                list($sql, $params) = $DB->get_in_or_equal($assocblogids, SQL_PARAMS_NAMED);

                $DB->delete_records_select('tag_instance', "itemid $sql", $params);
                $DB->delete_records_select('post', "id $sql AND module = :module",
                    array_merge($params, ['module' => 'blog']));
                $DB->delete_records('blog_association', ['contextid' => $module->modcontextid]);
            }
        }

        // Main savepoint reached.
        upgrade_main_savepoint(true, 2018083100.01);
    }

    if ($oldversion < 2018091200.00) {
        if (!file_exists($CFG->dirroot . '/cache/stores/memcache/settings.php')) {
            unset_all_config_for_plugin('cachestore_memcache');
        }

        upgrade_main_savepoint(true, 2018091200.00);
    }

    if ($oldversion < 2018091700.01) {
        // Remove unused setting.
        unset_config('messaginghidereadnotifications');

        // Main savepoint reached.
        upgrade_main_savepoint(true, 2018091700.01);
    }

    // Add idnumber fields to question and question_category tables.
    // This is done in four parts to aid error recovery during upgrade, should that occur.
    if ($oldversion < 2018092100.01) {
        $table = new xmldb_table('question');
        $field = new xmldb_field('idnumber', XMLDB_TYPE_CHAR, '100', null, null, null, null, 'modifiedby');
        if (!$dbman->field_exists($table, $field)) {
            $dbman->add_field($table, $field);
        }
        upgrade_main_savepoint(true, 2018092100.01);
    }

    if ($oldversion < 2018092100.02) {
        $table = new xmldb_table('question');
        $index = new xmldb_index('categoryidnumber', XMLDB_INDEX_UNIQUE, array('category', 'idnumber'));
        if (!$dbman->index_exists($table, $index)) {
            $dbman->add_index($table, $index);
        }
        upgrade_main_savepoint(true, 2018092100.02);
    }

    if ($oldversion < 2018092100.03) {
        $table = new xmldb_table('question_categories');
        $field = new xmldb_field('idnumber', XMLDB_TYPE_CHAR, '100', null, null, null, null, 'sortorder');
        if (!$dbman->field_exists($table, $field)) {
            $dbman->add_field($table, $field);
        }
        upgrade_main_savepoint(true, 2018092100.03);
    }

    if ($oldversion < 2018092100.04) {
        $table = new xmldb_table('question_categories');
        $index = new xmldb_index('contextididnumber', XMLDB_INDEX_UNIQUE, array('contextid', 'idnumber'));
        if (!$dbman->index_exists($table, $index)) {
            $dbman->add_index($table, $index);
        }
        // Main savepoint reached.
        upgrade_main_savepoint(true, 2018092100.04);
    }

    if ($oldversion < 2018092800.00) {
        // Alter the table 'message_contacts'.
        $table = new xmldb_table('message_contacts');

        // Remove index so we can alter the fields.
        $index = new xmldb_index('userid-contactid', XMLDB_INDEX_UNIQUE, ['userid', 'contactid']);
        if ($dbman->index_exists($table, $index)) {
            $dbman->drop_index($table, $index);
        }

        // Remove defaults of '0' from the 'userid' and 'contactid' fields.
        $field = new xmldb_field('userid', XMLDB_TYPE_INTEGER, '10', null, XMLDB_NOTNULL, null, null, 'id');
        $dbman->change_field_default($table, $field);

        $field = new xmldb_field('contactid', XMLDB_TYPE_INTEGER, '10', null, XMLDB_NOTNULL, null, null, 'userid');
        $dbman->change_field_default($table, $field);

        // Add the missing FKs that will now be added to new installs.
        $key = new xmldb_key('userid', XMLDB_KEY_FOREIGN, ['userid'], 'user', ['id']);
        $dbman->add_key($table, $key);

        $key = new xmldb_key('contactid', XMLDB_KEY_FOREIGN, ['contactid'], 'user', ['id']);
        $dbman->add_key($table, $key);

        // Re-add the index.
        if (!$dbman->index_exists($table, $index)) {
            $dbman->add_index($table, $index);
        }

        // Add the field 'timecreated'. Allow null, since existing records won't have an accurate value we can use.
        $field = new xmldb_field('timecreated', XMLDB_TYPE_INTEGER, '10', null, null, null, null, 'blocked');
        if (!$dbman->field_exists($table, $field)) {
            $dbman->add_field($table, $field);
        }

        // Create new 'message_contact_requests' table.
        $table = new xmldb_table('message_contact_requests');
        $table->add_field('id', XMLDB_TYPE_INTEGER, '10', null, XMLDB_NOTNULL, XMLDB_SEQUENCE, null, null);
        $table->add_field('userid', XMLDB_TYPE_INTEGER, '10', null, XMLDB_NOTNULL, null, null, 'id');
        $table->add_field('requesteduserid', XMLDB_TYPE_INTEGER, '10', null, XMLDB_NOTNULL, null, null, 'userid');
        $table->add_field('timecreated', XMLDB_TYPE_INTEGER, '10', null, XMLDB_NOTNULL, null, null, 'requesteduserid');

        $table->add_key('primary', XMLDB_KEY_PRIMARY, ['id'], null, null);
        $table->add_key('userid', XMLDB_KEY_FOREIGN, ['userid'], 'user', ['id']);
        $table->add_key('requesteduserid', XMLDB_KEY_FOREIGN, ['requesteduserid'], 'user', ['id']);

        $table->add_index('userid-requesteduserid', XMLDB_INDEX_UNIQUE, ['userid', 'requesteduserid']);

        if (!$dbman->table_exists($table)) {
            $dbman->create_table($table);
        }

        // Create new 'message_users_blocked' table.
        $table = new xmldb_table('message_users_blocked');
        $table->add_field('id', XMLDB_TYPE_INTEGER, '10', null, XMLDB_NOTNULL, XMLDB_SEQUENCE, null, null);
        $table->add_field('userid', XMLDB_TYPE_INTEGER, '10', null, XMLDB_NOTNULL, null, null, 'id');
        $table->add_field('blockeduserid', XMLDB_TYPE_INTEGER, '10', null, XMLDB_NOTNULL, null, null, 'userid');
        // Allow NULLs in the 'timecreated' field because we will be moving existing data here that has no timestamp.
        $table->add_field('timecreated', XMLDB_TYPE_INTEGER, '10', null, null, null, null, 'blockeduserid');

        $table->add_key('primary', XMLDB_KEY_PRIMARY, ['id'], null, null);
        $table->add_key('userid', XMLDB_KEY_FOREIGN, ['userid'], 'user', ['id']);
        $table->add_key('blockeduserid', XMLDB_KEY_FOREIGN, ['blockeduserid'], 'user', ['id']);

        $table->add_index('userid-blockeduserid', XMLDB_INDEX_UNIQUE, ['userid', 'blockeduserid']);

        if (!$dbman->table_exists($table)) {
            $dbman->create_table($table);
        }

        upgrade_main_savepoint(true, 2018092800.00);
    }

    if ($oldversion < 2018092800.01) {
        // Move all the 'blocked' contacts to the new table 'message_users_blocked'.
        $updatesql = "INSERT INTO {message_users_blocked} (userid, blockeduserid, timecreated)
                           SELECT userid, contactid, null as timecreated
                             FROM {message_contacts}
                            WHERE blocked = :blocked";
        $DB->execute($updatesql, ['blocked' => 1]);

        // Removed the 'blocked' column from 'message_contacts'.
        $table = new xmldb_table('message_contacts');
        $field = new xmldb_field('blocked');
        $dbman->drop_field($table, $field);

        upgrade_main_savepoint(true, 2018092800.01);
    }

    if ($oldversion < 2018092800.02) {
        // Delete any contacts that are not mutual (meaning they both haven't added each other).
        $sql = "SELECT c1.id
                  FROM {message_contacts} c1
             LEFT JOIN {message_contacts} c2
                    ON c1.userid = c2.contactid
                   AND c1.contactid = c2.userid
                 WHERE c2.id IS NULL";
        if ($contacts = $DB->get_records_sql($sql)) {
            list($insql, $inparams) = $DB->get_in_or_equal(array_keys($contacts));
            $DB->delete_records_select('message_contacts', "id $insql", $inparams);
        }

        upgrade_main_savepoint(true, 2018092800.02);
    }

    if ($oldversion < 2018092800.03) {
        // Remove any duplicate rows - from now on adding contacts just requires 1 row.
        // The person who made the contact request (userid) and the person who approved
        // it (contactid). Upgrade the table so that the first person to add the contact
        // was the one who made the request.
        $sql = "SELECT c1.id
                  FROM {message_contacts} c1
            INNER JOIN {message_contacts} c2
                    ON c1.userid = c2.contactid
                   AND c1.contactid = c2.userid
                 WHERE c1.id > c2.id";
        if ($contacts = $DB->get_records_sql($sql)) {
            list($insql, $inparams) = $DB->get_in_or_equal(array_keys($contacts));
            $DB->delete_records_select('message_contacts', "id $insql", $inparams);
        }

        upgrade_main_savepoint(true, 2018092800.03);
    }

    if ($oldversion < 2018101700.01) {
        if (empty($CFG->keepmessagingallusersenabled)) {
            // When it is not set, $CFG->messagingallusers should be disabled by default.
            // When $CFG->messagingallusers = false, the default user preference is MESSAGE_PRIVACY_COURSEMEMBER
            // (contacted by users sharing a course).
            set_config('messagingallusers', false);
        } else {
            // When $CFG->keepmessagingallusersenabled is set to true, $CFG->messagingallusers is set to true.
            set_config('messagingallusers', true);

            // When $CFG->messagingallusers = true, the default user preference is MESSAGE_PRIVACY_SITE
            // (contacted by all users site). So we need to set existing values from 0 (MESSAGE_PRIVACY_COURSEMEMBER)
            // to 2 (MESSAGE_PRIVACY_SITE).
            $DB->set_field(
                'user_preferences',
                'value',
                \core_message\api::MESSAGE_PRIVACY_SITE,
                array('name' => 'message_blocknoncontacts', 'value' => 0)
            );
        }

        // Main savepoint reached.
        upgrade_main_savepoint(true, 2018101700.01);
    }

    if ($oldversion < 2018101800.00) {
        // Define table 'favourite' to be created.
        $table = new xmldb_table('favourite');

        // Adding fields to table favourite.
        $table->add_field('id', XMLDB_TYPE_INTEGER, '10', null, XMLDB_NOTNULL, XMLDB_SEQUENCE, null);
        $table->add_field('component', XMLDB_TYPE_CHAR, '100', null, XMLDB_NOTNULL, null, null);
        $table->add_field('itemtype', XMLDB_TYPE_CHAR, '100', null, XMLDB_NOTNULL, null, null);
        $table->add_field('itemid', XMLDB_TYPE_INTEGER, '10', null, XMLDB_NOTNULL, null, null);
        $table->add_field('contextid', XMLDB_TYPE_INTEGER, '10', null, XMLDB_NOTNULL, null, null);
        $table->add_field('userid', XMLDB_TYPE_INTEGER, '10', null, XMLDB_NOTNULL, null, null);
        $table->add_field('ordering', XMLDB_TYPE_INTEGER, '10', null, null, null, null);
        $table->add_field('timecreated', XMLDB_TYPE_INTEGER, '10', null, XMLDB_NOTNULL, null, null);
        $table->add_field('timemodified', XMLDB_TYPE_INTEGER, '10', null, XMLDB_NOTNULL, null, null);

        // Adding keys to table favourite.
        $table->add_key('primary', XMLDB_KEY_PRIMARY, ['id']);
        $table->add_key('contextid', XMLDB_KEY_FOREIGN, ['contextid'], 'context', ['id']);
        $table->add_key('userid', XMLDB_KEY_FOREIGN, ['userid'], 'user', ['id']);

        // Adding indexes to table favourite.
        $table->add_index('uniqueuserfavouriteitem', XMLDB_INDEX_UNIQUE, ['component', 'itemtype', 'itemid', 'contextid', 'userid']);

        // Conditionally launch create table for favourite.
        if (!$dbman->table_exists($table)) {
            $dbman->create_table($table);
        }

        // Main savepoint reached.
        upgrade_main_savepoint(true, 2018101800.00);
    }

    if ($oldversion < 2018102200.00) {
        // Add field 'type' to 'message_conversations'.
        $table = new xmldb_table('message_conversations');
        $field = new xmldb_field('type', XMLDB_TYPE_INTEGER, '10', null, XMLDB_NOTNULL, null, 1, 'id');
        if (!$dbman->field_exists($table, $field)) {
            $dbman->add_field($table, $field);
        }

        // Add field 'name' to 'message_conversations'.
        $field = new xmldb_field('name', XMLDB_TYPE_CHAR, '255', null, null, null, null, 'type');
        if (!$dbman->field_exists($table, $field)) {
            $dbman->add_field($table, $field);
        }

        // Conditionally launch add index 'type'.
        $index = new xmldb_index('type', XMLDB_INDEX_NOTUNIQUE, ['type']);
        if (!$dbman->index_exists($table, $index)) {
            $dbman->add_index($table, $index);
        }

        // Define table 'message_conversations' to be updated.
        $table = new xmldb_table('message_conversations');

        // Remove the unique 'convhash' index, change to null and add a new non unique index.
        $index = new xmldb_index('convhash', XMLDB_INDEX_UNIQUE, ['convhash']);
        if ($dbman->index_exists($table, $index)) {
            $dbman->drop_index($table, $index);
        }

        $field = new xmldb_field('convhash', XMLDB_TYPE_CHAR, '40', null, null, null, null, 'name');
        $dbman->change_field_notnull($table, $field);

        $index = new xmldb_index('convhash', XMLDB_INDEX_NOTUNIQUE, ['convhash']);
        if (!$dbman->index_exists($table, $index)) {
            $dbman->add_index($table, $index);
        }

        upgrade_main_savepoint(true, 2018102200.00);
    }

    if ($oldversion < 2018102300.02) {
        // Alter 'message_conversations' table to support groups.
        $table = new xmldb_table('message_conversations');
        $field = new xmldb_field('component', XMLDB_TYPE_CHAR, '100', null, null, null, null, 'convhash');
        if (!$dbman->field_exists($table, $field)) {
            $dbman->add_field($table, $field);
        }

        $field = new xmldb_field('itemtype', XMLDB_TYPE_CHAR, '100', null, null, null, null, 'component');
        if (!$dbman->field_exists($table, $field)) {
            $dbman->add_field($table, $field);
        }

        $field = new xmldb_field('itemid', XMLDB_TYPE_INTEGER, '10', null, null, null, null, 'itemtype');
        if (!$dbman->field_exists($table, $field)) {
            $dbman->add_field($table, $field);
        }

        $field = new xmldb_field('contextid', XMLDB_TYPE_INTEGER, '10', null, null, null, null, 'itemid');
        if (!$dbman->field_exists($table, $field)) {
            $dbman->add_field($table, $field);
        }

        $field = new xmldb_field('enabled', XMLDB_TYPE_INTEGER, '1', null, XMLDB_NOTNULL, null, 0, 'contextid');
        if (!$dbman->field_exists($table, $field)) {
            $dbman->add_field($table, $field);
        }

        $field = new xmldb_field('timemodified', XMLDB_TYPE_INTEGER, '10', null, null, null, null, 'enabled');
        if (!$dbman->field_exists($table, $field)) {
            $dbman->add_field($table, $field);
        }

        // Add key.
        $key = new xmldb_key('contextid', XMLDB_KEY_FOREIGN, ['contextid'], 'context', ['id']);
        $dbman->add_key($table, $key);

        // Add index.
        $index = new xmldb_index('component-itemtype-itemid-contextid', XMLDB_INDEX_NOTUNIQUE, ['component', 'itemtype',
            'itemid', 'contextid']);
        if (!$dbman->index_exists($table, $index)) {
            $dbman->add_index($table, $index);
        }

        upgrade_main_savepoint(true, 2018102300.02);
    }

    if ($oldversion < 2018102900.00) {
        // Define field predictionsprocessor to be added to analytics_models.
        $table = new xmldb_table('analytics_models');
        $field = new xmldb_field('predictionsprocessor', XMLDB_TYPE_CHAR, '255', null, null, null, null, 'timesplitting');

        // Conditionally launch add field predictionsprocessor.
        if (!$dbman->field_exists($table, $field)) {
            $dbman->add_field($table, $field);
        }

        // Main savepoint reached.
        upgrade_main_savepoint(true, 2018102900.00);
    }

    if ($oldversion < 2018110500.01) {
        // Define fields to be added to the 'badge' table.
        $tablebadge = new xmldb_table('badge');
        $fieldversion = new xmldb_field('version', XMLDB_TYPE_CHAR, '255', null, null, null, null, 'nextcron');
        $fieldlanguage = new xmldb_field('language', XMLDB_TYPE_CHAR, '255', null, null, null, null, 'version');
        $fieldimageauthorname = new xmldb_field('imageauthorname', XMLDB_TYPE_CHAR, '255', null, null, null, null, 'language');
        $fieldimageauthoremail = new xmldb_field('imageauthoremail', XMLDB_TYPE_CHAR, '255', null, null,
            null, null, 'imageauthorname');
        $fieldimageauthorurl = new xmldb_field('imageauthorurl', XMLDB_TYPE_CHAR, '255', null, null,
            null, null, 'imageauthoremail');
        $fieldimagecaption = new xmldb_field('imagecaption', XMLDB_TYPE_TEXT, null, null, null, null, null, 'imageauthorurl');

        if (!$dbman->field_exists($tablebadge, $fieldversion)) {
            $dbman->add_field($tablebadge, $fieldversion);
        }
        if (!$dbman->field_exists($tablebadge, $fieldlanguage)) {
            $dbman->add_field($tablebadge, $fieldlanguage);
        }
        if (!$dbman->field_exists($tablebadge, $fieldimageauthorname)) {
            $dbman->add_field($tablebadge, $fieldimageauthorname);
        }
        if (!$dbman->field_exists($tablebadge, $fieldimageauthoremail)) {
            $dbman->add_field($tablebadge, $fieldimageauthoremail);
        }
        if (!$dbman->field_exists($tablebadge, $fieldimageauthorurl)) {
            $dbman->add_field($tablebadge, $fieldimageauthorurl);
        }
        if (!$dbman->field_exists($tablebadge, $fieldimagecaption)) {
            $dbman->add_field($tablebadge, $fieldimagecaption);
        }

        // Define table badge_endorsement to be created.
        $table = new xmldb_table('badge_endorsement');

        // Adding fields to table badge_endorsement.
        $table->add_field('id', XMLDB_TYPE_INTEGER, '10', null, XMLDB_NOTNULL, XMLDB_SEQUENCE, null);
        $table->add_field('badgeid', XMLDB_TYPE_INTEGER, '10', null, XMLDB_NOTNULL, null, '0');
        $table->add_field('issuername', XMLDB_TYPE_CHAR, '255', null, XMLDB_NOTNULL, null, null);
        $table->add_field('issuerurl', XMLDB_TYPE_CHAR, '255', null, XMLDB_NOTNULL, null, null);
        $table->add_field('issueremail', XMLDB_TYPE_CHAR, '255', null, XMLDB_NOTNULL, null, null);
        $table->add_field('claimid', XMLDB_TYPE_CHAR, '255', null, null, null, null);
        $table->add_field('claimcomment', XMLDB_TYPE_TEXT, null, null, null, null, null);
        $table->add_field('dateissued', XMLDB_TYPE_INTEGER, '10', null, XMLDB_NOTNULL, null, '0');

        // Adding keys to table badge_endorsement.
        $table->add_key('primary', XMLDB_KEY_PRIMARY, ['id']);
        $table->add_key('endorsementbadge', XMLDB_KEY_FOREIGN, ['badgeid'], 'badge', ['id']);

        // Conditionally launch create table for badge_endorsement.
        if (!$dbman->table_exists($table)) {
            $dbman->create_table($table);
        }

        // Define table badge_related to be created.
        $table = new xmldb_table('badge_related');

        // Adding fields to table badge_related.
        $table->add_field('id', XMLDB_TYPE_INTEGER, '10', null, XMLDB_NOTNULL, XMLDB_SEQUENCE, null);
        $table->add_field('badgeid', XMLDB_TYPE_INTEGER, '10', null, XMLDB_NOTNULL, null, '0');
        $table->add_field('relatedbadgeid', XMLDB_TYPE_INTEGER, '10', null, null, null, null);

        // Adding keys to table badge_related.
        $table->add_key('primary', XMLDB_KEY_PRIMARY, ['id']);
        $table->add_key('badgeid', XMLDB_KEY_FOREIGN, ['badgeid'], 'badge', ['id']);
        $table->add_key('relatedbadgeid', XMLDB_KEY_FOREIGN, ['relatedbadgeid'], 'badge', ['id']);
        $table->add_key('badgeid-relatedbadgeid', XMLDB_KEY_UNIQUE, ['badgeid', 'relatedbadgeid']);

        // Conditionally launch create table for badge_related.
        if (!$dbman->table_exists($table)) {
            $dbman->create_table($table);
        }

        // Define table badge_competencies to be created.
        $table = new xmldb_table('badge_competencies');

        // Adding fields to table badge_competencies.
        $table->add_field('id', XMLDB_TYPE_INTEGER, '10', null, XMLDB_NOTNULL, XMLDB_SEQUENCE, null);
        $table->add_field('badgeid', XMLDB_TYPE_INTEGER, '10', null, XMLDB_NOTNULL, null, '0');
        $table->add_field('targetname', XMLDB_TYPE_CHAR, '255', null, XMLDB_NOTNULL, null, null);
        $table->add_field('targeturl', XMLDB_TYPE_CHAR, '255', null, XMLDB_NOTNULL, null, null);
        $table->add_field('targetdescription', XMLDB_TYPE_TEXT, null, null, null, null, null);
        $table->add_field('targetframework', XMLDB_TYPE_CHAR, '255', null, null, null, null);
        $table->add_field('targetcode', XMLDB_TYPE_CHAR, '255', null, null, null, null);

        // Adding keys to table badge_competencies.
        $table->add_key('primary', XMLDB_KEY_PRIMARY, ['id']);
        $table->add_key('competenciesbadge', XMLDB_KEY_FOREIGN, ['badgeid'], 'badge', ['id']);

        // Conditionally launch create table for badge_competencies.
        if (!$dbman->table_exists($table)) {
            $dbman->create_table($table);
        }

        // Main savepoint reached.
        upgrade_main_savepoint(true, 2018110500.01);
    }

    if ($oldversion < 2018110700.01) {
        // This config setting added and then removed.
        unset_config('showcourseimages', 'moodlecourse');

        // Main savepoint reached.
        upgrade_main_savepoint(true, 2018110700.01);
    }

    if ($oldversion < 2018111301.00) {
        // Define field locked to be added to context.
        $table = new xmldb_table('context');
        $field = new xmldb_field('locked', XMLDB_TYPE_INTEGER, '2', null, XMLDB_NOTNULL, null, '0', 'depth');

        // Conditionally launch add field locked.
        if (!$dbman->field_exists($table, $field)) {
            $dbman->add_field($table, $field);
        }

        // Define field locked to be added to context_temp.
        $table = new xmldb_table('context_temp');
        $field = new xmldb_field('locked', XMLDB_TYPE_INTEGER, '2', null, XMLDB_NOTNULL, null, '0', 'depth');

        // Conditionally launch add field locked.
        if (!$dbman->field_exists($table, $field)) {
            $dbman->add_field($table, $field);
        }

        // Note: This change also requires a bump in is_major_upgrade_required.
        upgrade_main_savepoint(true, 2018111301.00);
    }

    if ($oldversion < 2018111900.00) {
        // Update favourited courses, so they are saved in the particular course context instead of the system.
        $favouritedcourses = $DB->get_records('favourite', ['component' => 'core_course', 'itemtype' => 'courses']);

        foreach ($favouritedcourses as $fc) {
            $coursecontext = \context_course::instance($fc->itemid);
            $fc->contextid = $coursecontext->id;
            $DB->update_record('favourite', $fc);
        }

        upgrade_main_savepoint(true, 2018111900.00);
    }

    if ($oldversion < 2018111900.01) {
        // Define table oauth2_access_token to be created.
        $table = new xmldb_table('oauth2_access_token');

        // Adding fields to table oauth2_access_token.
        $table->add_field('id', XMLDB_TYPE_INTEGER, '10', null, XMLDB_NOTNULL, XMLDB_SEQUENCE, null);
        $table->add_field('timecreated', XMLDB_TYPE_INTEGER, '10', null, XMLDB_NOTNULL, null, null);
        $table->add_field('timemodified', XMLDB_TYPE_INTEGER, '10', null, XMLDB_NOTNULL, null, null);
        $table->add_field('usermodified', XMLDB_TYPE_INTEGER, '10', null, XMLDB_NOTNULL, null, null);
        $table->add_field('issuerid', XMLDB_TYPE_INTEGER, '10', null, XMLDB_NOTNULL, null, null);
        $table->add_field('token', XMLDB_TYPE_TEXT, null, null, XMLDB_NOTNULL, null, null);
        $table->add_field('expires', XMLDB_TYPE_INTEGER, '10', null, XMLDB_NOTNULL, null, null);
        $table->add_field('scope', XMLDB_TYPE_TEXT, null, null, XMLDB_NOTNULL, null, null);

        // Adding keys to table oauth2_access_token.
        $table->add_key('primary', XMLDB_KEY_PRIMARY, ['id']);
        $table->add_key('issueridkey', XMLDB_KEY_FOREIGN_UNIQUE, ['issuerid'], 'oauth2_issuer', ['id']);

        // Conditionally launch create table for oauth2_access_token.
        if (!$dbman->table_exists($table)) {
            $dbman->create_table($table);
        }

        // Main savepoint reached.
        upgrade_main_savepoint(true, 2018111900.01);
    }

    if ($oldversion < 2018112000.00) {
        // Update favourited conversations, so they are saved in the proper context instead of the system.
        $sql = "SELECT f.*, mc.contextid as conversationctx
                  FROM {favourite} f
                  JOIN {message_conversations} mc
                    ON mc.id = f.itemid";
        $favouritedconversations = $DB->get_records_sql($sql);
        foreach ($favouritedconversations as $fc) {
            if (empty($fc->conversationctx)) {
                $conversationidctx = \context_user::instance($fc->userid)->id;
            } else {
                $conversationidctx = $fc->conversationctx;
            }

            $DB->set_field('favourite', 'contextid', $conversationidctx, ['id' => $fc->id]);
        }

        upgrade_main_savepoint(true, 2018112000.00);
    }

    // Automatically generated Moodle v3.6.0 release upgrade line.
    // Put any upgrade step following this.

    if ($oldversion < 2018120300.01) {
        // Update the FB logo URL.
        $oldurl = 'https://facebookbrand.com/wp-content/themes/fb-branding/prj-fb-branding/assets/images/fb-art.png';
        $newurl = 'https://facebookbrand.com/wp-content/uploads/2016/05/flogo_rgb_hex-brc-site-250.png';

        $updatesql = "UPDATE {oauth2_issuer}
                         SET image = :newimage
                       WHERE " . $DB->sql_compare_text('image', 100). " = :oldimage";
        $params = [
            'newimage' => $newurl,
            'oldimage' => $oldurl
        ];
        $DB->execute($updatesql, $params);

        upgrade_main_savepoint(true, 2018120300.01);
    }

    if ($oldversion < 2018120300.02) {
        // Set all individual conversations to enabled.
        $updatesql = "UPDATE {message_conversations}
                         SET enabled = :enabled
                       WHERE type = :type";
        $DB->execute($updatesql, ['enabled' => 1, 'type' => 1]);

        upgrade_main_savepoint(true, 2018120300.02);
    }

    if ($oldversion < 2018120301.02) {
        upgrade_delete_orphaned_file_records();
        upgrade_main_savepoint(true, 2018120301.02);
    }

    if ($oldversion < 2019011500.00) {
        // Define table task_log to be created.
        $table = new xmldb_table('task_log');

        // Adding fields to table task_log.
        $table->add_field('id', XMLDB_TYPE_INTEGER, '10', null, XMLDB_NOTNULL, XMLDB_SEQUENCE, null);
        $table->add_field('type', XMLDB_TYPE_INTEGER, '4', null, XMLDB_NOTNULL, null, null);
        $table->add_field('component', XMLDB_TYPE_CHAR, '255', null, XMLDB_NOTNULL, null, null);
        $table->add_field('classname', XMLDB_TYPE_CHAR, '255', null, XMLDB_NOTNULL, null, null);
        $table->add_field('userid', XMLDB_TYPE_INTEGER, '10', null, XMLDB_NOTNULL, null, null);
        $table->add_field('timestart', XMLDB_TYPE_NUMBER, '20, 10', null, XMLDB_NOTNULL, null, null);
        $table->add_field('timeend', XMLDB_TYPE_NUMBER, '20, 10', null, XMLDB_NOTNULL, null, null);
        $table->add_field('dbreads', XMLDB_TYPE_INTEGER, '10', null, XMLDB_NOTNULL, null, null);
        $table->add_field('dbwrites', XMLDB_TYPE_INTEGER, '10', null, XMLDB_NOTNULL, null, null);
        $table->add_field('result', XMLDB_TYPE_INTEGER, '2', null, XMLDB_NOTNULL, null, null);

        // Adding keys to table task_log.
        $table->add_key('primary', XMLDB_KEY_PRIMARY, ['id']);

        // Adding indexes to table task_log.
        $table->add_index('classname', XMLDB_INDEX_NOTUNIQUE, ['classname']);
        $table->add_index('timestart', XMLDB_INDEX_NOTUNIQUE, ['timestart']);

        // Conditionally launch create table for task_log.
        if (!$dbman->table_exists($table)) {
            $dbman->create_table($table);
        }

        // Main savepoint reached.
        upgrade_main_savepoint(true, 2019011500.00);
    }

    if ($oldversion < 2019011501.00) {
        // Define field output to be added to task_log.
        $table = new xmldb_table('task_log');
        $field = new xmldb_field('output', XMLDB_TYPE_TEXT, null, null, XMLDB_NOTNULL, null, null, 'result');

        // Conditionally launch add field output.
        if (!$dbman->field_exists($table, $field)) {
            $dbman->add_field($table, $field);
        }

        // Main savepoint reached.
        upgrade_main_savepoint(true, 2019011501.00);
    }

    if ($oldversion < 2019011801.00) {

        // Define table customfield_category to be created.
        $table = new xmldb_table('customfield_category');

        // Adding fields to table customfield_category.
        $table->add_field('id', XMLDB_TYPE_INTEGER, '10', null, XMLDB_NOTNULL, XMLDB_SEQUENCE, null);
        $table->add_field('name', XMLDB_TYPE_CHAR, '400', null, XMLDB_NOTNULL, null, null);
        $table->add_field('description', XMLDB_TYPE_TEXT, null, null, null, null, null);
        $table->add_field('descriptionformat', XMLDB_TYPE_INTEGER, '10', null, null, null, null);
        $table->add_field('sortorder', XMLDB_TYPE_INTEGER, '10', null, null, null, null);
        $table->add_field('timecreated', XMLDB_TYPE_INTEGER, '10', null, XMLDB_NOTNULL, null, null);
        $table->add_field('timemodified', XMLDB_TYPE_INTEGER, '10', null, XMLDB_NOTNULL, null, null);
        $table->add_field('component', XMLDB_TYPE_CHAR, '100', null, XMLDB_NOTNULL, null, null);
        $table->add_field('area', XMLDB_TYPE_CHAR, '100', null, XMLDB_NOTNULL, null, null);
        $table->add_field('itemid', XMLDB_TYPE_INTEGER, '10', null, XMLDB_NOTNULL, null, '0');
        $table->add_field('contextid', XMLDB_TYPE_INTEGER, '10', null, null, null, null);

        // Adding keys to table customfield_category.
        $table->add_key('primary', XMLDB_KEY_PRIMARY, ['id']);
        $table->add_key('contextid', XMLDB_KEY_FOREIGN, ['contextid'], 'context', ['id']);

        // Adding indexes to table customfield_category.
        $table->add_index('component_area_itemid', XMLDB_INDEX_NOTUNIQUE, ['component', 'area', 'itemid', 'sortorder']);

        // Conditionally launch create table for customfield_category.
        if (!$dbman->table_exists($table)) {
            $dbman->create_table($table);
        }

        // Define table customfield_field to be created.
        $table = new xmldb_table('customfield_field');

        // Adding fields to table customfield_field.
        $table->add_field('id', XMLDB_TYPE_INTEGER, '10', null, XMLDB_NOTNULL, XMLDB_SEQUENCE, null);
        $table->add_field('shortname', XMLDB_TYPE_CHAR, '100', null, XMLDB_NOTNULL, null, null);
        $table->add_field('name', XMLDB_TYPE_CHAR, '400', null, XMLDB_NOTNULL, null, null);
        $table->add_field('type', XMLDB_TYPE_CHAR, '100', null, XMLDB_NOTNULL, null, null);
        $table->add_field('description', XMLDB_TYPE_TEXT, null, null, null, null, null);
        $table->add_field('descriptionformat', XMLDB_TYPE_INTEGER, '10', null, null, null, null);
        $table->add_field('sortorder', XMLDB_TYPE_INTEGER, '10', null, null, null, null);
        $table->add_field('categoryid', XMLDB_TYPE_INTEGER, '10', null, null, null, null);
        $table->add_field('configdata', XMLDB_TYPE_TEXT, null, null, null, null, null);
        $table->add_field('timecreated', XMLDB_TYPE_INTEGER, '10', null, XMLDB_NOTNULL, null, null);
        $table->add_field('timemodified', XMLDB_TYPE_INTEGER, '10', null, XMLDB_NOTNULL, null, null);

        // Adding keys to table customfield_field.
        $table->add_key('primary', XMLDB_KEY_PRIMARY, ['id']);
        $table->add_key('categoryid', XMLDB_KEY_FOREIGN, ['categoryid'], 'customfield_category', ['id']);

        // Adding indexes to table customfield_field.
        $table->add_index('categoryid_sortorder', XMLDB_INDEX_NOTUNIQUE, ['categoryid', 'sortorder']);

        // Conditionally launch create table for customfield_field.
        if (!$dbman->table_exists($table)) {
            $dbman->create_table($table);
        }

        // Define table customfield_data to be created.
        $table = new xmldb_table('customfield_data');

        // Adding fields to table customfield_data.
        $table->add_field('id', XMLDB_TYPE_INTEGER, '10', null, XMLDB_NOTNULL, XMLDB_SEQUENCE, null);
        $table->add_field('fieldid', XMLDB_TYPE_INTEGER, '10', null, XMLDB_NOTNULL, null, null);
        $table->add_field('instanceid', XMLDB_TYPE_INTEGER, '10', null, XMLDB_NOTNULL, null, null);
        $table->add_field('intvalue', XMLDB_TYPE_INTEGER, '10', null, null, null, null);
        $table->add_field('decvalue', XMLDB_TYPE_NUMBER, '10, 5', null, null, null, null);
        $table->add_field('shortcharvalue', XMLDB_TYPE_CHAR, '255', null, null, null, null);
        $table->add_field('charvalue', XMLDB_TYPE_CHAR, '1333', null, null, null, null);
        $table->add_field('value', XMLDB_TYPE_TEXT, null, null, XMLDB_NOTNULL, null, null);
        $table->add_field('valueformat', XMLDB_TYPE_INTEGER, '10', null, XMLDB_NOTNULL, null, null);
        $table->add_field('timecreated', XMLDB_TYPE_INTEGER, '10', null, XMLDB_NOTNULL, null, null);
        $table->add_field('timemodified', XMLDB_TYPE_INTEGER, '10', null, XMLDB_NOTNULL, null, null);
        $table->add_field('contextid', XMLDB_TYPE_INTEGER, '10', null, null, null, null);

        // Adding keys to table customfield_data.
        $table->add_key('primary', XMLDB_KEY_PRIMARY, ['id']);
        $table->add_key('fieldid', XMLDB_KEY_FOREIGN, ['fieldid'], 'customfield_field', ['id']);
        $table->add_key('contextid', XMLDB_KEY_FOREIGN, ['contextid'], 'context', ['id']);

        // Adding indexes to table customfield_data.
        $table->add_index('instanceid-fieldid', XMLDB_INDEX_UNIQUE, ['instanceid', 'fieldid']);
        $table->add_index('fieldid-intvalue', XMLDB_INDEX_NOTUNIQUE, ['fieldid', 'intvalue']);
        $table->add_index('fieldid-shortcharvalue', XMLDB_INDEX_NOTUNIQUE, ['fieldid', 'shortcharvalue']);
        $table->add_index('fieldid-decvalue', XMLDB_INDEX_NOTUNIQUE, ['fieldid', 'decvalue']);

        // Conditionally launch create table for customfield_data.
        if (!$dbman->table_exists($table)) {
            $dbman->create_table($table);
        }

        upgrade_main_savepoint(true, 2019011801.00);
    }

    if ($oldversion < 2019011801.01) {

        // Delete all files that have been used in sections, which are already deleted.
        $sql = "SELECT DISTINCT f.itemid as sectionid, f.contextid
                  FROM {files} f
             LEFT JOIN {course_sections} s ON f.itemid = s.id
                 WHERE f.component = :component AND f.filearea = :filearea AND s.id IS NULL ";

        $params = [
            'component' => 'course',
            'filearea' => 'section'
        ];

        $stalefiles = $DB->get_recordset_sql($sql, $params);

        $fs = get_file_storage();
        foreach ($stalefiles as $stalefile) {
            $fs->delete_area_files($stalefile->contextid, 'course', 'section', $stalefile->sectionid);
        }
        $stalefiles->close();

        upgrade_main_savepoint(true, 2019011801.01);
    }

    if ($oldversion < 2019011801.02) {
        // Add index 'useridfrom' to the table 'notifications'.
        $table = new xmldb_table('notifications');
        $index = new xmldb_index('useridfrom', XMLDB_INDEX_NOTUNIQUE, ['useridfrom']);

        if (!$dbman->index_exists($table, $index)) {
            $dbman->add_index($table, $index);
        }

        upgrade_main_savepoint(true, 2019011801.02);
    }

    if ($oldversion < 2019011801.03) {
        // Remove duplicate entries from group memberships.
        // Find records with multiple userid/groupid combinations and find the highest ID.
        // Later we will remove all those entries.
        $sql = "
            SELECT MIN(id) as minid, userid, groupid
            FROM {groups_members}
            GROUP BY userid, groupid
            HAVING COUNT(id) > 1";
        if ($duplicatedrows = $DB->get_recordset_sql($sql)) {
            foreach ($duplicatedrows as $row) {
                $DB->delete_records_select('groups_members',
                    'userid = :userid AND groupid = :groupid AND id <> :minid', (array)$row);
            }
        }
        $duplicatedrows->close();

        // Define key useridgroupid (unique) to be added to group_members.
        $table = new xmldb_table('groups_members');
        $key = new xmldb_key('useridgroupid', XMLDB_KEY_UNIQUE, array('userid', 'groupid'));
        // Launch add key useridgroupid.
        $dbman->add_key($table, $key);

        // Main savepoint reached.
        upgrade_main_savepoint(true, 2019011801.03);
    }

    if ($oldversion < 2019021500.01) {
        $insights = $DB->get_record('message_providers', ['component' => 'moodle', 'name' => 'insights']);
        if (!empty($insights)) {
            $insights->capability = null;
            $DB->update_record('message_providers', $insights);
        }
        upgrade_main_savepoint(true, 2019021500.01);
    }

    if ($oldversion < 2019021500.02) {
        // Default 'off' for existing sites as this is the behaviour they had earlier.
        set_config('messagingdefaultpressenter', false);

        // Main savepoint reached.
        upgrade_main_savepoint(true, 2019021500.02);
    }

    if ($oldversion < 2019030100.01) {
        // Create adhoc task to delete renamed My Course search area (ID core_course-mycourse).
        $record = new \stdClass();
        $record->classname = '\core\task\clean_up_deleted_search_area_task';
        $record->component = 'core';

        // Next run time based from nextruntime computation in \core\task\manager::queue_adhoc_task().
        $nextruntime = time() - 1;
        $record->nextruntime = $nextruntime;
        $record->customdata = json_encode('core_course-mycourse');

        $DB->insert_record('task_adhoc', $record);

        // Main savepoint reached.
        upgrade_main_savepoint(true, 2019030100.01);
    }

    if ($oldversion < 2019030700.01) {

        // Define field evaluationmode to be added to analytics_models_log.
        $table = new xmldb_table('analytics_models_log');
        $field = new xmldb_field('evaluationmode', XMLDB_TYPE_CHAR, '50', null, null, null,
            null, 'version');

        // Conditionally launch add field evaluationmode.
        if (!$dbman->field_exists($table, $field)) {
            $dbman->add_field($table, $field);

            $updatesql = "UPDATE {analytics_models_log}
                             SET evaluationmode = 'configuration'";
            $DB->execute($updatesql, []);

            // Changing nullability of field evaluationmode on table block_instances to not null.
            $field = new xmldb_field('evaluationmode', XMLDB_TYPE_CHAR, '50', null, XMLDB_NOTNULL,
                null, null, 'version');

            // Launch change of nullability for field evaluationmode.
            $dbman->change_field_notnull($table, $field);
        }

        // Main savepoint reached.
        upgrade_main_savepoint(true, 2019030700.01);
    }

    if ($oldversion < 2019030800.00) {
        // Define table 'message_conversation_actions' to be created.
        // Note - I would have preferred 'message_conversation_user_actions' but due to Oracle we can't. Boo.
        $table = new xmldb_table('message_conversation_actions');

        // Adding fields to table 'message_conversation_actions'.
        $table->add_field('id', XMLDB_TYPE_INTEGER, '10', null, XMLDB_NOTNULL, XMLDB_SEQUENCE, null);
        $table->add_field('userid', XMLDB_TYPE_INTEGER, '10', null, XMLDB_NOTNULL, null, null);
        $table->add_field('conversationid', XMLDB_TYPE_INTEGER, '10', null, XMLDB_NOTNULL, null, null);
        $table->add_field('action', XMLDB_TYPE_INTEGER, '10', null, XMLDB_NOTNULL, null, null);
        $table->add_field('timecreated', XMLDB_TYPE_INTEGER, '10', null, XMLDB_NOTNULL, null, null);

        // Adding keys to table 'message_conversation_actions'.
        $table->add_key('primary', XMLDB_KEY_PRIMARY, ['id']);
        $table->add_key('userid', XMLDB_KEY_FOREIGN, ['userid'], 'user', ['id']);
        $table->add_key('conversationid', XMLDB_KEY_FOREIGN, ['conversationid'], 'message_conversations', ['id']);

        // Conditionally launch create table for 'message_conversation_actions'.
        if (!$dbman->table_exists($table)) {
            $dbman->create_table($table);
        }

        // Main savepoint reached.
        upgrade_main_savepoint(true, 2019030800.00);
    }

    if ($oldversion < 2019030800.02) {
        // Remove any conversations and their members associated with non-existent groups.
        $sql = "SELECT mc.id
                  FROM {message_conversations} mc
             LEFT JOIN {groups} g
                    ON mc.itemid = g.id
                 WHERE mc.component = :component
                   AND mc.itemtype = :itemtype
                   AND g.id is NULL";
        $conversations = $DB->get_records_sql($sql, ['component' => 'core_group', 'itemtype' => 'groups']);

        if ($conversations) {
            $conversationids = array_keys($conversations);

            $DB->delete_records_list('message_conversations', 'id', $conversationids);
            $DB->delete_records_list('message_conversation_members', 'conversationid', $conversationids);
            $DB->delete_records_list('message_conversation_actions', 'conversationid', $conversationids);

            // Now, go through each conversation and delete any messages and related message actions.
            foreach ($conversationids as $conversationid) {
                if ($messages = $DB->get_records('messages', ['conversationid' => $conversationid])) {
                    $messageids = array_keys($messages);

                    // Delete the actions.
                    list($insql, $inparams) = $DB->get_in_or_equal($messageids);
                    $DB->delete_records_select('message_user_actions', "messageid $insql", $inparams);

                    // Delete the messages.
                    $DB->delete_records('messages', ['conversationid' => $conversationid]);
                }
            }
        }

        // Main savepoint reached.
        upgrade_main_savepoint(true, 2019030800.02);
    }

    if ($oldversion < 2019030800.03) {

        // Add missing indicators to course_dropout.
        $params = [
            'target' => '\core\analytics\target\course_dropout',
            'trained' => 0,
            'enabled' => 0,
        ];
        $models = $DB->get_records('analytics_models', $params);
        foreach ($models as $model) {
            $indicators = json_decode($model->indicators);

            $potentiallymissingindicators = [
                '\core_course\analytics\indicator\completion_enabled',
                '\core_course\analytics\indicator\potential_cognitive_depth',
                '\core_course\analytics\indicator\potential_social_breadth',
                '\core\analytics\indicator\any_access_after_end',
                '\core\analytics\indicator\any_access_before_start',
                '\core\analytics\indicator\any_write_action_in_course',
                '\core\analytics\indicator\read_actions'
            ];

            $missing = false;
            foreach ($potentiallymissingindicators as $potentiallymissingindicator) {
                if (!in_array($potentiallymissingindicator, $indicators)) {
                    // Add the missing indicator to sites upgraded before 2017072000.02.
                    $indicators[] = $potentiallymissingindicator;
                    $missing = true;
                }
            }

            if ($missing) {
                $model->indicators = json_encode($indicators);
                $model->version = time();
                $model->timemodified = time();
                $DB->update_record('analytics_models', $model);
            }
        }

        // Add missing indicators to no_teaching.
        $params = [
            'target' => '\core\analytics\target\no_teaching',
        ];
        $models = $DB->get_records('analytics_models', $params);
        foreach ($models as $model) {
            $indicators = json_decode($model->indicators);
            if (!in_array('\core_course\analytics\indicator\no_student', $indicators)) {
                // Add the missing indicator to sites upgraded before 2017072000.02.

                $indicators[] = '\core_course\analytics\indicator\no_student';

                $model->indicators = json_encode($indicators);
                $model->version = time();
                $model->timemodified = time();
                $DB->update_record('analytics_models', $model);
            }
        }

        // Main savepoint reached.
        upgrade_main_savepoint(true, 2019030800.03);
    }

    if ($oldversion < 2019031500.01) {

        $defaulttimesplittings = get_config('analytics', 'timesplittings');
        if ($defaulttimesplittings !== false) {
            set_config('defaulttimesplittingsevaluation', $defaulttimesplittings, 'analytics');
            unset_config('timesplittings', 'analytics');
        }

        // Main savepoint reached.
        upgrade_main_savepoint(true, 2019031500.01);
    }

    if ($oldversion < 2019032200.02) {
        // The no_teaching model might have been marked as not-trained by mistake (static models are always trained).
        $DB->set_field('analytics_models', 'trained', 1, ['target' => '\core\analytics\target\no_teaching']);
        upgrade_main_savepoint(true, 2019032200.02);
    }

<<<<<<< HEAD
    if ($oldversion < 2019032900.00) {

        // Define table badge_competencies to be renamed to badge_alignment.
        $table = new xmldb_table('badge_competencies');

        // Be careful if this step gets run twice.
        if ($dbman->table_exists($table)) {
            $key = new xmldb_key('competenciesbadge', XMLDB_KEY_FOREIGN, ['badgeid'], 'badge', ['id']);

            // Launch drop key competenciesbadge.
            $dbman->drop_key($table, $key);

            $key = new xmldb_key('alignmentsbadge', XMLDB_KEY_FOREIGN, ['badgeid'], 'badge', ['id']);

            // Launch add key alignmentsbadge.
            $dbman->add_key($table, $key);

            // Launch rename table for badge_alignment.
            $dbman->rename_table($table, 'badge_alignment');
        }

        upgrade_main_savepoint(true, 2019032900.00);
=======
    if ($oldversion < 2019032800.01) {
        $sql = "UPDATE {task_scheduled}
                   SET classname = ?
                 WHERE component = ?
                   AND classname = ?";
        $DB->execute($sql, [
            '\core\task\question_preview_cleanup_task',
            'moodle',
            '\core\task\question_cron_task'
        ]);

        // Main savepoint reached.
        upgrade_main_savepoint(true, 2019032800.01);
>>>>>>> d499cb35
    }

    return true;
}<|MERGE_RESOLUTION|>--- conflicted
+++ resolved
@@ -2923,7 +2923,6 @@
         upgrade_main_savepoint(true, 2019032200.02);
     }
 
-<<<<<<< HEAD
     if ($oldversion < 2019032900.00) {
 
         // Define table badge_competencies to be renamed to badge_alignment.
@@ -2946,8 +2945,9 @@
         }
 
         upgrade_main_savepoint(true, 2019032900.00);
-=======
-    if ($oldversion < 2019032800.01) {
+    }
+
+    if ($oldversion < 2019032900.01) {
         $sql = "UPDATE {task_scheduled}
                    SET classname = ?
                  WHERE component = ?
@@ -2959,8 +2959,7 @@
         ]);
 
         // Main savepoint reached.
-        upgrade_main_savepoint(true, 2019032800.01);
->>>>>>> d499cb35
+        upgrade_main_savepoint(true, 2019032900.01);
     }
 
     return true;
