--- conflicted
+++ resolved
@@ -1577,7 +1577,6 @@
         upgrade_main_savepoint(true, 2013021100.01);
     }
 
-<<<<<<< HEAD
     if ($oldversion < 2013021800.00) {
         // Add the site identifier to the cache config's file.
         $siteidentifier = $DB->get_field('config', 'value', array('name' => 'siteidentifier'));
@@ -1601,8 +1600,9 @@
             );
         }
         upgrade_main_savepoint(true, 2013021801.00);
-=======
-    if ($oldversion < 2013021400.01) {
+    }
+
+    if ($oldversion < 2013021801.01) {
         // Retrieve the list of course_sections as a recordset to save memory
         $coursesections = $DB->get_recordset('course_sections', null, 'course, id', 'id, course, sequence');
         foreach ($coursesections as $coursesection) {
@@ -1648,8 +1648,7 @@
         $coursesections->close();
 
         // Main savepoint reached.
-        upgrade_main_savepoint(true, 2013021400.01);
->>>>>>> 3f61e4cb
+        upgrade_main_savepoint(true, 2013021801.01);
     }
 
     return true;
