--- conflicted
+++ resolved
@@ -2601,7 +2601,6 @@
         upgrade_main_savepoint(true, 2017092900.00);
     }
 
-<<<<<<< HEAD
     if ($oldversion < 2017100900.00) {
         // Add index on time modified to grade_outcomes_history, grade_categories_history,
         // grade_items_history, and scale_history.
@@ -2663,8 +2662,9 @@
 
         // Main savepoint reached.
         upgrade_main_savepoint(true, 2017101000.00);
-=======
-    if ($oldversion < 2017100600.01) {
+    }
+
+    if ($oldversion < 2017101000.01) {
         // Define field override to be added to course_modules_completion.
         $table = new xmldb_table('course_modules_completion');
         $field = new xmldb_field('overrideby', XMLDB_TYPE_INTEGER, '10', null, null, null, null, 'viewed');
@@ -2675,8 +2675,7 @@
         }
 
         // Main savepoint reached.
-        upgrade_main_savepoint(true, 2017100600.01);
->>>>>>> b08337c3
+        upgrade_main_savepoint(true, 2017101000.01);
     }
 
     return true;
