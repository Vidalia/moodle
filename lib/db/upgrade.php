<?php
// This file is part of Moodle - http://moodle.org/
//
// Moodle is free software: you can redistribute it and/or modify
// it under the terms of the GNU General Public License as published by
// the Free Software Foundation, either version 3 of the License, or
// (at your option) any later version.
//
// Moodle is distributed in the hope that it will be useful,
// but WITHOUT ANY WARRANTY; without even the implied warranty of
// MERCHANTABILITY or FITNESS FOR A PARTICULAR PURPOSE.  See the
// GNU General Public License for more details.
//
// You should have received a copy of the GNU General Public License
// along with Moodle.  If not, see <http://www.gnu.org/licenses/>.

/**
 * This file keeps track of upgrades to Moodle.
 *
 * Sometimes, changes between versions involve
 * alterations to database structures and other
 * major things that may break installations.
 *
 * The upgrade function in this file will attempt
 * to perform all the necessary actions to upgrade
 * your older installation to the current version.
 *
 * If there's something it cannot do itself, it
 * will tell you what you need to do.
 *
 * The commands in here will all be database-neutral,
 * using the methods of database_manager class
 *
 * Please do not forget to use upgrade_set_timeout()
 * before any action that may take longer time to finish.
 *
 * @package   core_install
 * @category  upgrade
 * @copyright 2006 onwards Martin Dougiamas  http://dougiamas.com
 * @license   http://www.gnu.org/copyleft/gpl.html GNU GPL v3 or later
 */

defined('MOODLE_INTERNAL') || die();

/**
 * Main upgrade tasks to be executed on Moodle version bump
 *
 * This function is automatically executed after one bump in the Moodle core
 * version is detected. It's in charge of performing the required tasks
 * to raise core from the previous version to the next one.
 *
 * It's a collection of ordered blocks of code, named "upgrade steps",
 * each one performing one isolated (from the rest of steps) task. Usually
 * tasks involve creating new DB objects or performing manipulation of the
 * information for cleanup/fixup purposes.
 *
 * Each upgrade step has a fixed structure, that can be summarised as follows:
 *
 * if ($oldversion < XXXXXXXXXX.XX) {
 *     // Explanation of the update step, linking to issue in the Tracker if necessary
 *     upgrade_set_timeout(XX); // Optional for big tasks
 *     // Code to execute goes here, usually the XMLDB Editor will
 *     // help you here. See {@link http://docs.moodle.org/dev/XMLDB_editor}.
 *     upgrade_main_savepoint(true, XXXXXXXXXX.XX);
 * }
 *
 * All plugins within Moodle (modules, blocks, reports...) support the existence of
 * their own upgrade.php file, using the "Frankenstyle" component name as
 * defined at {@link http://docs.moodle.org/dev/Frankenstyle}, for example:
 *     - {@link xmldb_page_upgrade($oldversion)}. (modules don't require the plugintype ("mod_") to be used.
 *     - {@link xmldb_auth_manual_upgrade($oldversion)}.
 *     - {@link xmldb_workshopform_accumulative_upgrade($oldversion)}.
 *     - ....
 *
 * In order to keep the contents of this file reduced, it's allowed to create some helper
 * functions to be used here in the {@link upgradelib.php} file at the same directory. Note
 * that such a file must be manually included from upgrade.php, and there are some restrictions
 * about what can be used within it.
 *
 * For more information, take a look to the documentation available:
 *     - Data definition API: {@link http://docs.moodle.org/dev/Data_definition_API}
 *     - Upgrade API: {@link http://docs.moodle.org/dev/Upgrade_API}
 *
 * @param int $oldversion
 * @return bool always true
 */
function xmldb_main_upgrade($oldversion) {
    global $CFG, $DB;

    require_once($CFG->libdir.'/db/upgradelib.php'); // Core Upgrade-related functions.

    $dbman = $DB->get_manager(); // Loads ddl manager and xmldb classes.

    // Always keep this upgrade step with version being the minimum
    // allowed version to upgrade from (v2.7.0 right now).
    if ($oldversion < 2014051200) {
        // Just in case somebody hacks upgrade scripts or env, we really can not continue.
        echo("You need to upgrade to 2.7.x or higher first!\n");
        exit(1);
        // Note this savepoint is 100% unreachable, but needed to pass the upgrade checks.
        upgrade_main_savepoint(true, 2014051200);
    }

    // MDL-32543 Make sure that the log table has correct length for action and url fields.
    if ($oldversion < 2014051200.02) {

        $table = new xmldb_table('log');

        $columns = $DB->get_columns('log');
        if ($columns['action']->max_length < 40) {
            $index1 = new xmldb_index('course-module-action', XMLDB_INDEX_NOTUNIQUE, array('course', 'module', 'action'));
            if ($dbman->index_exists($table, $index1)) {
                $dbman->drop_index($table, $index1);
            }
            $index2 = new xmldb_index('action', XMLDB_INDEX_NOTUNIQUE, array('action'));
            if ($dbman->index_exists($table, $index2)) {
                $dbman->drop_index($table, $index2);
            }
            $field = new xmldb_field('action', XMLDB_TYPE_CHAR, '40', null, XMLDB_NOTNULL, null, null, 'cmid');
            $dbman->change_field_precision($table, $field);
            $dbman->add_index($table, $index1);
            $dbman->add_index($table, $index2);
        }

        if ($columns['url']->max_length < 100) {
            $field = new xmldb_field('url', XMLDB_TYPE_CHAR, '100', null, XMLDB_NOTNULL, null, null, 'action');
            $dbman->change_field_precision($table, $field);
        }

        upgrade_main_savepoint(true, 2014051200.02);
    }

    if ($oldversion < 2014060300.00) {
        $gspath = get_config('assignfeedback_editpdf', 'gspath');
        if ($gspath !== false) {
            set_config('pathtogs', $gspath);
            unset_config('gspath', 'assignfeedback_editpdf');
        }
        upgrade_main_savepoint(true, 2014060300.00);
    }

    if ($oldversion < 2014061000.00) {
        // Fixing possible wrong MIME type for Publisher files.
        $filetypes = array('%.pub'=>'application/x-mspublisher');
        upgrade_mimetypes($filetypes);
        upgrade_main_savepoint(true, 2014061000.00);
    }

    if ($oldversion < 2014062600.01) {
        // We only want to delete DragMath if the directory no longer exists. If the directory
        // is present then it means it has been restored, so do not perform the uninstall.
        if (!check_dir_exists($CFG->libdir . '/editor/tinymce/plugins/dragmath', false)) {
            // Purge DragMath plugin which is incompatible with GNU GPL license.
            unset_all_config_for_plugin('tinymce_dragmath');
        }

        // Main savepoint reached.
        upgrade_main_savepoint(true, 2014062600.01);
    }

    // Switch the order of the fields in the files_reference index, to improve the performance of search_references.
    if ($oldversion < 2014070100.00) {
        $table = new xmldb_table('files_reference');
        $index = new xmldb_index('uq_external_file', XMLDB_INDEX_UNIQUE, array('repositoryid', 'referencehash'));
        if ($dbman->index_exists($table, $index)) {
            $dbman->drop_index($table, $index);
        }
        upgrade_main_savepoint(true, 2014070100.00);
    }

    if ($oldversion < 2014070101.00) {
        $table = new xmldb_table('files_reference');
        $index = new xmldb_index('uq_external_file', XMLDB_INDEX_UNIQUE, array('referencehash', 'repositoryid'));
        if (!$dbman->index_exists($table, $index)) {
            $dbman->add_index($table, $index);
        }
        upgrade_main_savepoint(true, 2014070101.00);
    }

    if ($oldversion < 2014072400.01) {
        $table = new xmldb_table('user_devices');
        $oldindex = new xmldb_index('pushid-platform', XMLDB_KEY_UNIQUE, array('pushid', 'platform'));
        if ($dbman->index_exists($table, $oldindex)) {
            $key = new xmldb_key('pushid-platform', XMLDB_KEY_UNIQUE, array('pushid', 'platform'));
            $dbman->drop_key($table, $key);
        }
        upgrade_main_savepoint(true, 2014072400.01);
    }

    if ($oldversion < 2014080801.00) {

        // Define index behaviour (not unique) to be added to question_attempts.
        $table = new xmldb_table('question_attempts');
        $index = new xmldb_index('behaviour', XMLDB_INDEX_NOTUNIQUE, array('behaviour'));

        // Conditionally launch add index behaviour.
        if (!$dbman->index_exists($table, $index)) {
            $dbman->add_index($table, $index);
        }

        // Main savepoint reached.
        upgrade_main_savepoint(true, 2014080801.00);
    }

    if ($oldversion < 2014082900.01) {
        // Fixing possible wrong MIME type for 7-zip and Rar files.
        $filetypes = array(
                '%.7z' => 'application/x-7z-compressed',
                '%.rar' => 'application/x-rar-compressed');
        upgrade_mimetypes($filetypes);
        upgrade_main_savepoint(true, 2014082900.01);
    }

    if ($oldversion < 2014082900.02) {
        // Replace groupmembersonly usage with new availability system.
        $transaction = $DB->start_delegated_transaction();
        if ($CFG->enablegroupmembersonly) {
            // If it isn't already enabled, we need to enable availability.
            if (!$CFG->enableavailability) {
                set_config('enableavailability', 1);
            }

            // Count all course-modules with groupmembersonly set (for progress
            // bar).
            $total = $DB->count_records('course_modules', array('groupmembersonly' => 1));
            $pbar = new progress_bar('upgradegroupmembersonly', 500, true);

            // Get all these course-modules, one at a time.
            $rs = $DB->get_recordset('course_modules', array('groupmembersonly' => 1),
                    'course, id');
            $i = 0;
            foreach ($rs as $cm) {
                // Calculate and set new availability value.
                $availability = upgrade_group_members_only($cm->groupingid, $cm->availability);
                $DB->set_field('course_modules', 'availability', $availability,
                        array('id' => $cm->id));

                // Update progress.
                $i++;
                $pbar->update($i, $total, "Upgrading groupmembersonly settings - $i/$total.");
            }
            $rs->close();
        }

        // Define field groupmembersonly to be dropped from course_modules.
        $table = new xmldb_table('course_modules');
        $field = new xmldb_field('groupmembersonly');

        // Conditionally launch drop field groupmembersonly.
        if ($dbman->field_exists($table, $field)) {
            $dbman->drop_field($table, $field);
        }

        // Unset old config variable.
        unset_config('enablegroupmembersonly');
        $transaction->allow_commit();

        upgrade_main_savepoint(true, 2014082900.02);
    }

    if ($oldversion < 2014100100.00) {

        // Define table messageinbound_handlers to be created.
        $table = new xmldb_table('messageinbound_handlers');

        // Adding fields to table messageinbound_handlers.
        $table->add_field('id', XMLDB_TYPE_INTEGER, '10', null, XMLDB_NOTNULL, XMLDB_SEQUENCE, null);
        $table->add_field('component', XMLDB_TYPE_CHAR, '100', null, XMLDB_NOTNULL, null, null);
        $table->add_field('classname', XMLDB_TYPE_CHAR, '255', null, XMLDB_NOTNULL, null, null);
        $table->add_field('defaultexpiration', XMLDB_TYPE_INTEGER, '10', null, XMLDB_NOTNULL, null, '86400');
        $table->add_field('validateaddress', XMLDB_TYPE_INTEGER, '1', null, XMLDB_NOTNULL, null, '1');
        $table->add_field('enabled', XMLDB_TYPE_INTEGER, '1', null, XMLDB_NOTNULL, null, '0');

        // Adding keys to table messageinbound_handlers.
        $table->add_key('primary', XMLDB_KEY_PRIMARY, array('id'));
        $table->add_key('classname', XMLDB_KEY_UNIQUE, array('classname'));

        // Conditionally launch create table for messageinbound_handlers.
        if (!$dbman->table_exists($table)) {
            $dbman->create_table($table);
        }

        // Define table messageinbound_datakeys to be created.
        $table = new xmldb_table('messageinbound_datakeys');

        // Adding fields to table messageinbound_datakeys.
        $table->add_field('id', XMLDB_TYPE_INTEGER, '10', null, XMLDB_NOTNULL, XMLDB_SEQUENCE, null);
        $table->add_field('handler', XMLDB_TYPE_INTEGER, '10', null, XMLDB_NOTNULL, null, null);
        $table->add_field('datavalue', XMLDB_TYPE_INTEGER, '10', null, XMLDB_NOTNULL, null, null);
        $table->add_field('datakey', XMLDB_TYPE_CHAR, '64', null, null, null, null);
        $table->add_field('timecreated', XMLDB_TYPE_INTEGER, '10', null, XMLDB_NOTNULL, null, null);
        $table->add_field('expires', XMLDB_TYPE_INTEGER, '10', null, null, null, null);

        // Adding keys to table messageinbound_datakeys.
        $table->add_key('primary', XMLDB_KEY_PRIMARY, array('id'));
        $table->add_key('handler_datavalue', XMLDB_KEY_UNIQUE, array('handler', 'datavalue'));
        $table->add_key('handler', XMLDB_KEY_FOREIGN, array('handler'), 'messageinbound_handlers', array('id'));

        // Conditionally launch create table for messageinbound_datakeys.
        if (!$dbman->table_exists($table)) {
            $dbman->create_table($table);
        }

        // Main savepoint reached.
        upgrade_main_savepoint(true, 2014100100.00);
    }

    if ($oldversion < 2014100600.01) {
        // Define field aggregationstatus to be added to grade_grades.
        $table = new xmldb_table('grade_grades');
        $field = new xmldb_field('aggregationstatus', XMLDB_TYPE_CHAR, '10', null, XMLDB_NOTNULL, null, 'unknown', 'timemodified');

        // Conditionally launch add field aggregationstatus.
        if (!$dbman->field_exists($table, $field)) {
            $dbman->add_field($table, $field);
        }

        $field = new xmldb_field('aggregationweight', XMLDB_TYPE_NUMBER, '10, 5', null, null, null, null, 'aggregationstatus');

        // Conditionally launch add field aggregationweight.
        if (!$dbman->field_exists($table, $field)) {
            $dbman->add_field($table, $field);
        }

        // Define field aggregationcoef2 to be added to grade_items.
        $table = new xmldb_table('grade_items');
        $field = new xmldb_field('aggregationcoef2', XMLDB_TYPE_NUMBER, '10, 5', null, XMLDB_NOTNULL, null, '0', 'aggregationcoef');

        // Conditionally launch add field aggregationcoef2.
        if (!$dbman->field_exists($table, $field)) {
            $dbman->add_field($table, $field);
        }

        $field = new xmldb_field('weightoverride', XMLDB_TYPE_INTEGER, '1', null, XMLDB_NOTNULL, null, '0', 'needsupdate');

        // Conditionally launch add field weightoverride.
        if (!$dbman->field_exists($table, $field)) {
            $dbman->add_field($table, $field);
        }

        // Main savepoint reached.
        upgrade_main_savepoint(true, 2014100600.01);
    }

    if ($oldversion < 2014100600.02) {

        // Define field aggregationcoef2 to be added to grade_items_history.
        $table = new xmldb_table('grade_items_history');
        $field = new xmldb_field('aggregationcoef2', XMLDB_TYPE_NUMBER, '10, 5', null, XMLDB_NOTNULL, null, '0', 'aggregationcoef');

        // Conditionally launch add field aggregationcoef2.
        if (!$dbman->field_exists($table, $field)) {
            $dbman->add_field($table, $field);
        }

        // Main savepoint reached.
        upgrade_main_savepoint(true, 2014100600.02);
    }

    if ($oldversion < 2014100600.03) {

        // Define field weightoverride to be added to grade_items_history.
        $table = new xmldb_table('grade_items_history');
        $field = new xmldb_field('weightoverride', XMLDB_TYPE_INTEGER, '1', null, XMLDB_NOTNULL, null, '0', 'decimals');

        // Conditionally launch add field weightoverride.
        if (!$dbman->field_exists($table, $field)) {
            $dbman->add_field($table, $field);
        }

        // Main savepoint reached.
        upgrade_main_savepoint(true, 2014100600.03);
    }
    if ($oldversion < 2014100600.04) {
        // Set flags so we can display a notice on all courses that might
        // be affected by the uprade to natural aggregation.
        if (!get_config('grades_sumofgrades_upgrade_flagged', 'core')) {
            // 13 == SUM_OF_GRADES.
            $sql = 'SELECT DISTINCT courseid
                      FROM {grade_categories}
                     WHERE aggregation = ?';
            $courses = $DB->get_records_sql($sql, array(13));

            foreach ($courses as $course) {
                set_config('show_sumofgrades_upgrade_' . $course->courseid, 1);
                // Set each of the grade items to needing an update so that when the user visits the grade reports the
                // figures will be updated.
                $DB->set_field('grade_items', 'needsupdate', 1, array('courseid' => $course->courseid));
            }

            set_config('grades_sumofgrades_upgrade_flagged', 1);
        }

        // Main savepoint reached.
        upgrade_main_savepoint(true, 2014100600.04);
    }

    if ($oldversion < 2014100700.00) {

        // Define table messageinbound_messagelist to be created.
        $table = new xmldb_table('messageinbound_messagelist');

        // Adding fields to table messageinbound_messagelist.
        $table->add_field('id', XMLDB_TYPE_INTEGER, '10', null, XMLDB_NOTNULL, XMLDB_SEQUENCE, null);
        $table->add_field('messageid', XMLDB_TYPE_TEXT, null, null, XMLDB_NOTNULL, null, null);
        $table->add_field('userid', XMLDB_TYPE_INTEGER, '10', null, XMLDB_NOTNULL, null, null);
        $table->add_field('address', XMLDB_TYPE_TEXT, null, null, XMLDB_NOTNULL, null, null);
        $table->add_field('timecreated', XMLDB_TYPE_INTEGER, '10', null, XMLDB_NOTNULL, null, null);

        // Adding keys to table messageinbound_messagelist.
        $table->add_key('primary', XMLDB_KEY_PRIMARY, array('id'));
        $table->add_key('userid', XMLDB_KEY_FOREIGN, array('userid'), 'user', array('id'));

        // Conditionally launch create table for messageinbound_messagelist.
        if (!$dbman->table_exists($table)) {
            $dbman->create_table($table);
        }

        // Main savepoint reached.
        upgrade_main_savepoint(true, 2014100700.00);
    }

    if ($oldversion < 2014100700.01) {

        // Define field visible to be added to cohort.
        $table = new xmldb_table('cohort');
        $field = new xmldb_field('visible', XMLDB_TYPE_INTEGER, '1', null, XMLDB_NOTNULL, null, '1', 'descriptionformat');

        // Conditionally launch add field visible.
        if (!$dbman->field_exists($table, $field)) {
            $dbman->add_field($table, $field);
        }

        // Main savepoint reached.
        upgrade_main_savepoint(true, 2014100700.01);
    }

    if ($oldversion < 2014100800.00) {
        // Remove qformat_learnwise (unless it has manually been added back).
        if (!file_exists($CFG->dirroot . '/question/format/learnwise/format.php')) {
            unset_all_config_for_plugin('qformat_learnwise');
        }

        // Main savepoint reached.
        upgrade_main_savepoint(true, 2014100800.00);
    }

    if ($oldversion < 2014101001.00) {
        // Some blocks added themselves to the my/ home page, but they did not declare the
        // subpage of the default my home page. While the upgrade script has been fixed, this
        // upgrade script will fix the data that was wrongly added.

        // We only proceed if we can find the right entry from my_pages. Private => 1 refers to
        // the constant value MY_PAGE_PRIVATE.
        if ($systempage = $DB->get_record('my_pages', array('userid' => null, 'private' => 1))) {

            // Select the blocks there could have been automatically added. showinsubcontexts is hardcoded to 0
            // because it is possible for administrators to have forced it on the my/ page by adding it to the
            // system directly rather than updating the default my/ page.
            $blocks = array('course_overview', 'private_files', 'online_users', 'badges', 'calendar_month', 'calendar_upcoming');
            list($blocksql, $blockparams) = $DB->get_in_or_equal($blocks, SQL_PARAMS_NAMED);
            $select = "parentcontextid = :contextid
                    AND pagetypepattern = :page
                    AND showinsubcontexts = 0
                    AND subpagepattern IS NULL
                    AND blockname $blocksql";
            $params = array(
                'contextid' => context_system::instance()->id,
                'page' => 'my-index'
            );
            $params = array_merge($params, $blockparams);

            $DB->set_field_select(
                'block_instances',
                'subpagepattern',
                $systempage->id,
                $select,
                $params
            );
        }

        // Main savepoint reached.
        upgrade_main_savepoint(true, 2014101001.00);
    }

    if ($oldversion < 2014102000.00) {

        // Define field aggregatesubcats to be dropped from grade_categories.
        $table = new xmldb_table('grade_categories');
        $field = new xmldb_field('aggregatesubcats');

        // Conditionally launch drop field aggregatesubcats.
        if ($dbman->field_exists($table, $field)) {

            $sql = 'SELECT DISTINCT courseid
                      FROM {grade_categories}
                     WHERE aggregatesubcats = ?';
            $courses = $DB->get_records_sql($sql, array(1));

            foreach ($courses as $course) {
                set_config('show_aggregatesubcats_upgrade_' . $course->courseid, 1);
                // Set each of the grade items to needing an update so that when the user visits the grade reports the
                // figures will be updated.
                $DB->set_field('grade_items', 'needsupdate', 1, array('courseid' => $course->courseid));
            }


            $dbman->drop_field($table, $field);
        }

        // Main savepoint reached.
        upgrade_main_savepoint(true, 2014102000.00);
    }

    if ($oldversion < 2014110300.00) {
        // Run script restoring missing folder records for draft file areas.
        upgrade_fix_missing_root_folders_draft();

        // Main savepoint reached.
        upgrade_main_savepoint(true, 2014110300.00);
    }

    // Moodle v2.8.0 release upgrade line.
    // Put any upgrade step following this.

    if ($oldversion < 2014111000.00) {
        // Coming from 2.7 or older, we need to flag the step minmaxgrade to be ignored.
        set_config('upgrade_minmaxgradestepignored', 1);
        // Coming from 2.7 or older, we need to flag the step for changing calculated grades to be regraded.
        set_config('upgrade_calculatedgradeitemsonlyregrade', 1);

        // Main savepoint reached.
        upgrade_main_savepoint(true, 2014111000.00);
    }

    if ($oldversion < 2014120100.00) {

        // Define field sslverification to be added to mnet_host.
        $table = new xmldb_table('mnet_host');
        $field = new xmldb_field('sslverification', XMLDB_TYPE_INTEGER, '1', null, XMLDB_NOTNULL, null, '0', 'applicationid');

        // Conditionally launch add field sslverification.
        if (!$dbman->field_exists($table, $field)) {
            $dbman->add_field($table, $field);
        }

        // Main savepoint reached.
        upgrade_main_savepoint(true, 2014120100.00);
    }

    if ($oldversion < 2014120101.00) {

        // Define field component to be added to comments.
        $table = new xmldb_table('comments');
        $field = new xmldb_field('component', XMLDB_TYPE_CHAR, '255', null, null, null, null, 'contextid');

        // Conditionally launch add field component.
        if (!$dbman->field_exists($table, $field)) {
            $dbman->add_field($table, $field);
        }

        // Main savepoint reached.
        upgrade_main_savepoint(true, 2014120101.00);
    }

    if ($oldversion < 2014120102.00) {

        // Define table user_password_history to be created.
        $table = new xmldb_table('user_password_history');

        // Adding fields to table user_password_history.
        $table->add_field('id', XMLDB_TYPE_INTEGER, '10', null, XMLDB_NOTNULL, XMLDB_SEQUENCE, null);
        $table->add_field('userid', XMLDB_TYPE_INTEGER, '10', null, XMLDB_NOTNULL, null, null);
        $table->add_field('hash', XMLDB_TYPE_CHAR, '255', null, XMLDB_NOTNULL, null, null);
        $table->add_field('timecreated', XMLDB_TYPE_INTEGER, '10', null, XMLDB_NOTNULL, null, null);

        // Adding keys to table user_password_history.
        $table->add_key('primary', XMLDB_KEY_PRIMARY, array('id'));
        $table->add_key('userid', XMLDB_KEY_FOREIGN, array('userid'), 'user', array('id'));

        // Conditionally launch create table for user_password_history.
        if (!$dbman->table_exists($table)) {
            $dbman->create_table($table);
        }

        // Main savepoint reached.
        upgrade_main_savepoint(true, 2014120102.00);
    }

    if ($oldversion < 2015010800.01) {

        // Make sure the private files handler is not set to expire.
        $DB->set_field('messageinbound_handlers', 'defaultexpiration', 0,
                array('classname' => '\core\message\inbound\private_files_handler'));

        // Main savepoint reached.
        upgrade_main_savepoint(true, 2015010800.01);

    }

    if ($oldversion < 2015012600.00) {

        // If the site is using internal and external storage, or just external
        // storage, and the external path specified is empty we change the setting
        // to internal only. That is how the backup code is handling this
        // misconfiguration.
        $storage = (int) get_config('backup', 'backup_auto_storage');
        $folder = get_config('backup', 'backup_auto_destination');
        if ($storage !== 0 && empty($folder)) {
            set_config('backup_auto_storage', 0, 'backup');
        }

        // Main savepoint reached.
        upgrade_main_savepoint(true, 2015012600.00);
    }

    if ($oldversion < 2015012600.01) {

        // Convert calendar_lookahead to nearest new value.
        $value = $DB->get_field('config', 'value', array('name' => 'calendar_lookahead'));
        if ($value > 90) {
            set_config('calendar_lookahead', '120');
        } else if ($value > 60 and $value < 90) {
            set_config('calendar_lookahead', '90');
        } else if ($value > 30 and $value < 60) {
            set_config('calendar_lookahead', '60');
        } else if ($value > 21 and $value < 30) {
            set_config('calendar_lookahead', '30');
        } else if ($value > 14 and $value < 21) {
            set_config('calendar_lookahead', '21');
        } else if ($value > 7 and $value < 14) {
            set_config('calendar_lookahead', '14');
        }

        // Main savepoint reached.
        upgrade_main_savepoint(true, 2015012600.01);
    }

    if ($oldversion < 2015021100.00) {

        // Define field timemodified to be added to registration_hubs.
        $table = new xmldb_table('registration_hubs');
        $field = new xmldb_field('timemodified', XMLDB_TYPE_INTEGER, '10', null, XMLDB_NOTNULL, null, '0', 'secret');

        // Conditionally launch add field timemodified.
        if (!$dbman->field_exists($table, $field)) {
            $dbman->add_field($table, $field);
        }

        // Main savepoint reached.
        upgrade_main_savepoint(true, 2015021100.00);
    }

    if ($oldversion < 2015022401.00) {

        // Define index useridfromto (not unique) to be added to message.
        $table = new xmldb_table('message');
        $index = new xmldb_index('useridfromto', XMLDB_INDEX_NOTUNIQUE, array('useridfrom', 'useridto'));

        // Conditionally launch add index useridfromto.
        if (!$dbman->index_exists($table, $index)) {
            $dbman->add_index($table, $index);
        }

        // Define index useridfromto (not unique) to be added to message_read.
        $table = new xmldb_table('message_read');
        $index = new xmldb_index('useridfromto', XMLDB_INDEX_NOTUNIQUE, array('useridfrom', 'useridto'));

        // Conditionally launch add index useridfromto.
        if (!$dbman->index_exists($table, $index)) {
            $dbman->add_index($table, $index);
        }

        // Main savepoint reached.
        upgrade_main_savepoint(true, 2015022401.00);
    }

    if ($oldversion < 2015022500.00) {
        $table = new xmldb_table('user_devices');
        $index = new xmldb_index('uuid-userid', XMLDB_INDEX_NOTUNIQUE, array('uuid', 'userid'));
        if (!$dbman->index_exists($table, $index)) {
            $dbman->add_index($table, $index);
        }
        upgrade_main_savepoint(true, 2015022500.00);
    }

    if ($oldversion < 2015030400.00) {
        // We have long since switched to storing timemodified per hub rather than a single 'registered' timestamp.
        unset_config('registered');
        upgrade_main_savepoint(true, 2015030400.00);
    }

    if ($oldversion < 2015031100.00) {
        // Unset old config variable.
        unset_config('enabletgzbackups');

        upgrade_main_savepoint(true, 2015031100.00);
    }

    if ($oldversion < 2015031400.00) {

        // Define index useridfrom (not unique) to be dropped form message.
        $table = new xmldb_table('message');
        $index = new xmldb_index('useridfrom', XMLDB_INDEX_NOTUNIQUE, array('useridfrom'));

        // Conditionally launch drop index useridfrom.
        if ($dbman->index_exists($table, $index)) {
            $dbman->drop_index($table, $index);
        }

        // Define index useridfrom (not unique) to be dropped form message_read.
        $table = new xmldb_table('message_read');
        $index = new xmldb_index('useridfrom', XMLDB_INDEX_NOTUNIQUE, array('useridfrom'));

        // Conditionally launch drop index useridfrom.
        if ($dbman->index_exists($table, $index)) {
            $dbman->drop_index($table, $index);
        }

        // Main savepoint reached.
        upgrade_main_savepoint(true, 2015031400.00);
    }

    if ($oldversion < 2015031900.01) {
        unset_config('crontime', 'registration');
        upgrade_main_savepoint(true, 2015031900.01);
    }

    if ($oldversion < 2015032000.00) {
        $table = new xmldb_table('badge_criteria');

        $field = new xmldb_field('description', XMLDB_TYPE_TEXT, null, null, null, null, null);
        // Conditionally add description field to the badge_criteria table.
        if (!$dbman->field_exists($table, $field)) {
            $dbman->add_field($table, $field);
        }

        $field = new xmldb_field('descriptionformat', XMLDB_TYPE_INTEGER, 2, null, XMLDB_NOTNULL, null, 0);
        // Conditionally add description format field to the badge_criteria table.
        if (!$dbman->field_exists($table, $field)) {
            $dbman->add_field($table, $field);
        }

        upgrade_main_savepoint(true, 2015032000.00);
    }

    if ($oldversion < 2015040200.01) {
        // Force uninstall of deleted tool.
        if (!file_exists("$CFG->dirroot/$CFG->admin/tool/timezoneimport")) {
            // Remove capabilities.
            capabilities_cleanup('tool_timezoneimport');
            // Remove all other associated config.
            unset_all_config_for_plugin('tool_timezoneimport');
        }
        upgrade_main_savepoint(true, 2015040200.01);
    }

    if ($oldversion < 2015040200.02) {
        // Define table timezone to be dropped.
        $table = new xmldb_table('timezone');
        // Conditionally launch drop table for timezone.
        if ($dbman->table_exists($table)) {
            $dbman->drop_table($table);
        }
        upgrade_main_savepoint(true, 2015040200.02);
    }

    if ($oldversion < 2015040200.03) {
        if (isset($CFG->timezone) and $CFG->timezone == 99) {
            // Migrate to real server timezone.
            unset_config('timezone');
        }
        upgrade_main_savepoint(true, 2015040200.03);
    }

    if ($oldversion < 2015040700.01) {
        $DB->delete_records('config_plugins', array('name' => 'requiremodintro'));
        upgrade_main_savepoint(true, 2015040700.01);
    }

    if ($oldversion < 2015040900.01) {
        // Add "My grades" to the user menu.
        $oldconfig = get_config('core', 'customusermenuitems');
        if (strpos("mygrades,grades|/grade/report/mygrades.php|grades", $oldconfig) === false) {
            $newconfig = "mygrades,grades|/grade/report/mygrades.php|grades\n" . $oldconfig;
            set_config('customusermenuitems', $newconfig);
        }

        upgrade_main_savepoint(true, 2015040900.01);
    }

    if ($oldversion < 2015040900.02) {
        // Update the default user menu (add preferences, remove my files and my badges).
        $oldconfig = get_config('core', 'customusermenuitems');

        // Add "My preferences" at the end.
        if (strpos($oldconfig, "mypreferences,moodle|/user/preference.php|preferences") === false) {
            $newconfig = $oldconfig . "\nmypreferences,moodle|/user/preferences.php|preferences";
        } else {
            $newconfig = $oldconfig;
        }
        // Remove my files.
        $newconfig = str_replace("myfiles,moodle|/user/files.php|download", "", $newconfig);
        // Remove my badges.
        $newconfig = str_replace("mybadges,badges|/badges/mybadges.php|award", "", $newconfig);
        // Remove holes.
        $newconfig = preg_replace('/\n+/', "\n", $newconfig);
        $newconfig = preg_replace('/(\r\n)+/', "\n", $newconfig);
        set_config('customusermenuitems', $newconfig);

        upgrade_main_savepoint(true, 2015040900.02);
    }

    if ($oldversion < 2015050400.00) {
        $config = get_config('core', 'customusermenuitems');

        // Change "My preferences" in the user menu to "Preferences".
        $config = str_replace("mypreferences,moodle|/user/preferences.php|preferences",
            "preferences,moodle|/user/preferences.php|preferences", $config);

        // Change "My grades" in the user menu to "Grades".
        $config = str_replace("mygrades,grades|/grade/report/mygrades.php|grades",
            "grades,grades|/grade/report/mygrades.php|grades", $config);

        set_config('customusermenuitems', $config);

        upgrade_main_savepoint(true, 2015050400.00);
    }

    if ($oldversion < 2015050401.00) {
        // Make sure we have messages in the user menu because it's no longer in the nav tree.
        $oldconfig = get_config('core', 'customusermenuitems');
        $messagesconfig = "messages,message|/message/index.php|message";
        $preferencesconfig = "preferences,moodle|/user/preferences.php|preferences";

        // See if it exists.
        if (strpos($oldconfig, $messagesconfig) === false) {
            // See if preferences exists.
            if (strpos($oldconfig, "preferences,moodle|/user/preferences.php|preferences") !== false) {
                // Insert it before preferences.
                $newconfig = str_replace($preferencesconfig, $messagesconfig . "\n" . $preferencesconfig, $oldconfig);
            } else {
                // Custom config - we can only insert it at the end.
                $newconfig = $oldconfig . "\n" . $messagesconfig;
            }
            set_config('customusermenuitems', $newconfig);
        }

        upgrade_main_savepoint(true, 2015050401.00);
    }

    // Moodle v2.9.0 release upgrade line.
    // Put any upgrade step following this.

    if ($oldversion < 2015060400.02) {

        // Sites that were upgrading from 2.7 and older will ignore this step.
        if (empty($CFG->upgrade_minmaxgradestepignored)) {

            upgrade_minmaxgrade();

            // Flags this upgrade step as already run to prevent it from running multiple times.
            set_config('upgrade_minmaxgradestepignored', 1);
        }

        upgrade_main_savepoint(true, 2015060400.02);
    }

    if ($oldversion < 2015061900.00) {
        // MDL-49257. Changed the algorithm of calculating automatic weights of extra credit items.

        // Before the change, in case when grade category (in "Natural" agg. method) had items with
        // overridden weights, the automatic weight of extra credit items was illogical.
        // In order to prevent grades changes after the upgrade we need to freeze gradebook calculation
        // for the affected courses.

        // This script in included in each major version upgrade process so make sure we don't run it twice.
        if (empty($CFG->upgrade_extracreditweightsstepignored)) {
            upgrade_extra_credit_weightoverride();

            // To skip running the same script on the upgrade to the next major release.
            set_config('upgrade_extracreditweightsstepignored', 1);
        }

        // Main savepoint reached.
        upgrade_main_savepoint(true, 2015061900.00);
    }

    if ($oldversion < 2015062500.01) {
        // MDL-48239. Changed calculated grade items so that the maximum and minimum grade can be set.

        // If the changes are accepted and a regrade is done on the gradebook then some grades may change significantly.
        // This is here to freeze the gradebook in affected courses.

        // This script is included in each major version upgrade process so make sure we don't run it twice.
        if (empty($CFG->upgrade_calculatedgradeitemsignored)) {
            upgrade_calculated_grade_items();

            // To skip running the same script on the upgrade to the next major release.
            set_config('upgrade_calculatedgradeitemsignored', 1);
            // This config value is never used again.
            unset_config('upgrade_calculatedgradeitemsonlyregrade');
        }

        // Main savepoint reached.
        upgrade_main_savepoint(true, 2015062500.01);
    }

    if ($oldversion < 2015081300.01) {

        // Define field importtype to be added to grade_import_values.
        $table = new xmldb_table('grade_import_values');
        $field = new xmldb_field('importonlyfeedback', XMLDB_TYPE_INTEGER, '1', null, null, null, '0', 'importer');

        // Conditionally launch add field importtype.
        if (!$dbman->field_exists($table, $field)) {
            $dbman->add_field($table, $field);
        }

        // Main savepoint reached.
        upgrade_main_savepoint(true, 2015081300.01);
    }

    if ($oldversion < 2015082400.00) {

        // Define table webdav_locks to be dropped.
        $table = new xmldb_table('webdav_locks');

        // Conditionally launch drop table for webdav_locks.
        if ($dbman->table_exists($table)) {
            $dbman->drop_table($table);
        }

        // Main savepoint reached.
        upgrade_main_savepoint(true, 2015082400.00);
    }

    if ($oldversion < 2015090200.00) {
        $table = new xmldb_table('message');

        // Define the deleted fields to be added to the message tables.
        $field1 = new xmldb_field('timeuserfromdeleted', XMLDB_TYPE_INTEGER, '10', null, XMLDB_NOTNULL, null, '0',
            'timecreated');
        $field2 = new xmldb_field('timeusertodeleted', XMLDB_TYPE_INTEGER, '10', null, XMLDB_NOTNULL, null, '0',
            'timecreated');
        $oldindex = new xmldb_index('useridfromto', XMLDB_INDEX_NOTUNIQUE,
            array('useridfrom', 'useridto'));
        $newindex = new xmldb_index('useridfromtodeleted', XMLDB_INDEX_NOTUNIQUE,
            array('useridfrom', 'useridto', 'timeuserfromdeleted', 'timeusertodeleted'));

        // Conditionally launch add field timeuserfromdeleted.
        if (!$dbman->field_exists($table, $field1)) {
            $dbman->add_field($table, $field1);
        }

        // Conditionally launch add field timeusertodeleted.
        if (!$dbman->field_exists($table, $field2)) {
            $dbman->add_field($table, $field2);
        }

        // Conditionally launch drop index useridfromto.
        if ($dbman->index_exists($table, $oldindex)) {
            $dbman->drop_index($table, $oldindex);
        }

        // Conditionally launch add index useridfromtodeleted.
        if (!$dbman->index_exists($table, $newindex)) {
            $dbman->add_index($table, $newindex);
        }

        // Now add them to the message_read table.
        $table = new xmldb_table('message_read');

        // Conditionally launch add field timeuserfromdeleted.
        if (!$dbman->field_exists($table, $field1)) {
            $dbman->add_field($table, $field1);
        }

        // Conditionally launch add field timeusertodeleted.
        if (!$dbman->field_exists($table, $field2)) {
            $dbman->add_field($table, $field2);
        }

        // Conditionally launch drop index useridfromto.
        if ($dbman->index_exists($table, $oldindex)) {
            $dbman->drop_index($table, $oldindex);
        }

        // Conditionally launch add index useridfromtodeleted.
        if (!$dbman->index_exists($table, $newindex)) {
            $dbman->add_index($table, $newindex);
        }

        // Main savepoint reached.
        upgrade_main_savepoint(true, 2015090200.00);
    }

    if ($oldversion < 2015090801.00) {
        // This upgrade script merges all tag instances pointing to the same course tag.
        // User id is no longer used for those tag instances.
        upgrade_course_tags();

        // If configuration variable "Show course tags" is set, disable the block
        // 'tags' because it can not be used for tagging courses any more.
        if (!empty($CFG->block_tags_showcoursetags)) {
            if ($record = $DB->get_record('block', array('name' => 'tags'), 'id, visible')) {
                if ($record->visible) {
                    $DB->update_record('block', array('id' => $record->id, 'visible' => 0));
                }
            }
        }

        // Define index idname (unique) to be dropped form tag (it's really weird).
        $table = new xmldb_table('tag');
        $index = new xmldb_index('idname', XMLDB_INDEX_UNIQUE, array('id', 'name'));

        // Conditionally launch drop index idname.
        if ($dbman->index_exists($table, $index)) {
            $dbman->drop_index($table, $index);
        }

        // Main savepoint reached.
        upgrade_main_savepoint(true, 2015090801.00);
    }

    if ($oldversion < 2015092200.00) {
        // Define index qtype (not unique) to be added to question.
        $table = new xmldb_table('question');
        $index = new xmldb_index('qtype', XMLDB_INDEX_NOTUNIQUE, array('qtype'));

        // Conditionally launch add index qtype.
        if (!$dbman->index_exists($table, $index)) {
            $dbman->add_index($table, $index);
        }

        // Main savepoint reached.
        upgrade_main_savepoint(true, 2015092200.00);
    }

    if ($oldversion < 2015092900.00) {
        // Rename backup_auto_keep setting to backup_auto_max_kept.
        $keep = get_config('backup', 'backup_auto_keep');
        if ($keep !== false) {
            set_config('backup_auto_max_kept', $keep, 'backup');
            unset_config('backup_auto_keep', 'backup');
        }

        // Main savepoint reached.
        upgrade_main_savepoint(true, 2015092900.00);
    }

    if ($oldversion < 2015100600.00) {

        // Define index notification (not unique) to be added to message_read.
        $table = new xmldb_table('message_read');
        $index = new xmldb_index('notificationtimeread', XMLDB_INDEX_NOTUNIQUE, array('notification', 'timeread'));

        // Conditionally launch add index notification.
        if (!$dbman->index_exists($table, $index)) {
            $dbman->add_index($table, $index);
        }

        // Main savepoint reached.
        upgrade_main_savepoint(true, 2015100600.00);
    }

    if ($oldversion < 2015100800.01) {
        // The only flag for preventing all plugins installation features is
        // now $CFG->disableupdateautodeploy in config.php.
        unset_config('updateautodeploy');
        upgrade_main_savepoint(true, 2015100800.01);
    }

    // Moodle v3.0.0 release upgrade line.
    // Put any upgrade step following this.

    if ($oldversion < 2016011300.01) {

        // This is a big upgrade script. We create new table tag_coll and the field
        // tag.tagcollid pointing to it.

        // Define table tag_coll to be created.
        $table = new xmldb_table('tag_coll');

        // Adding fields to table tagcloud.
        $table->add_field('id', XMLDB_TYPE_INTEGER, '10', null, XMLDB_NOTNULL, XMLDB_SEQUENCE, null);
        $table->add_field('name', XMLDB_TYPE_CHAR, '255', null, null, null, null);
        $table->add_field('isdefault', XMLDB_TYPE_INTEGER, '2', null, XMLDB_NOTNULL, null, '0');
        $table->add_field('component', XMLDB_TYPE_CHAR, '100', null, null, null, null);
        $table->add_field('sortorder', XMLDB_TYPE_INTEGER, '5', null, XMLDB_NOTNULL, null, '0');
        $table->add_field('searchable', XMLDB_TYPE_INTEGER, '2', null, XMLDB_NOTNULL, null, '1');
        $table->add_field('customurl', XMLDB_TYPE_CHAR, '255', null, null, null, null);

        // Adding keys to table tagcloud.
        $table->add_key('primary', XMLDB_KEY_PRIMARY, array('id'));

        // Conditionally launch create table for tagcloud.
        if (!$dbman->table_exists($table)) {
            $dbman->create_table($table);
        }

        // Table {tag}.
        // Define index name (unique) to be dropped form tag - we will replace it with index on (tagcollid,name) later.
        $table = new xmldb_table('tag');
        $index = new xmldb_index('name', XMLDB_INDEX_UNIQUE, array('name'));

        // Conditionally launch drop index name.
        if ($dbman->index_exists($table, $index)) {
            $dbman->drop_index($table, $index);
        }

        // Define field tagcollid to be added to tag, we create it as null first and will change to notnull later.
        $table = new xmldb_table('tag');
        $field = new xmldb_field('tagcollid', XMLDB_TYPE_INTEGER, '10', null, null, null, null, 'userid');

        // Conditionally launch add field tagcloudid.
        if (!$dbman->field_exists($table, $field)) {
            $dbman->add_field($table, $field);
        }

        // Main savepoint reached.
        upgrade_main_savepoint(true, 2016011300.01);
    }

    if ($oldversion < 2016011300.02) {
        // Create a default tag collection if not exists and update the field tag.tagcollid to point to it.
        if (!$tcid = $DB->get_field_sql('SELECT id FROM {tag_coll} ORDER BY isdefault DESC, sortorder, id', null,
                IGNORE_MULTIPLE)) {
            $tcid = $DB->insert_record('tag_coll', array('isdefault' => 1, 'sortorder' => 0));
        }
        $DB->execute('UPDATE {tag} SET tagcollid = ? WHERE tagcollid IS NULL', array($tcid));

        // Define index tagcollname (unique) to be added to tag.
        $table = new xmldb_table('tag');
        $index = new xmldb_index('tagcollname', XMLDB_INDEX_UNIQUE, array('tagcollid', 'name'));
        $field = new xmldb_field('tagcollid', XMLDB_TYPE_INTEGER, '10', null, XMLDB_NOTNULL, null, null, 'userid');

        // Conditionally launch add index tagcollname.
        if (!$dbman->index_exists($table, $index)) {
            // Launch change of nullability for field tagcollid.
            $dbman->change_field_notnull($table, $field);
            $dbman->add_index($table, $index);
        }

        // Define key tagcollid (foreign) to be added to tag.
        $table = new xmldb_table('tag');
        $key = new xmldb_key('tagcollid', XMLDB_KEY_FOREIGN, array('tagcollid'), 'tag_coll', array('id'));

        // Launch add key tagcloudid.
        $dbman->add_key($table, $key);

        // Main savepoint reached.
        upgrade_main_savepoint(true, 2016011300.02);
    }

    if ($oldversion < 2016011300.03) {

        // Define table tag_area to be created.
        $table = new xmldb_table('tag_area');

        // Adding fields to table tag_area.
        $table->add_field('id', XMLDB_TYPE_INTEGER, '10', null, XMLDB_NOTNULL, XMLDB_SEQUENCE, null);
        $table->add_field('component', XMLDB_TYPE_CHAR, '100', null, XMLDB_NOTNULL, null, null);
        $table->add_field('itemtype', XMLDB_TYPE_CHAR, '100', null, XMLDB_NOTNULL, null, null);
        $table->add_field('enabled', XMLDB_TYPE_INTEGER, '2', null, XMLDB_NOTNULL, null, '1');
        $table->add_field('tagcollid', XMLDB_TYPE_INTEGER, '10', null, XMLDB_NOTNULL, null, null);
        $table->add_field('callback', XMLDB_TYPE_CHAR, '100', null, null, null, null);
        $table->add_field('callbackfile', XMLDB_TYPE_CHAR, '100', null, null, null, null);

        // Adding keys to table tag_area.
        $table->add_key('primary', XMLDB_KEY_PRIMARY, array('id'));
        $table->add_key('tagcollid', XMLDB_KEY_FOREIGN, array('tagcollid'), 'tag_coll', array('id'));

        // Adding indexes to table tag_area.
        $table->add_index('compitemtype', XMLDB_INDEX_UNIQUE, array('component', 'itemtype'));

        // Conditionally launch create table for tag_area.
        if (!$dbman->table_exists($table)) {
            $dbman->create_table($table);
        }

        // Main savepoint reached.
        upgrade_main_savepoint(true, 2016011300.03);
    }

    if ($oldversion < 2016011300.04) {

        // Define index itemtype-itemid-tagid-tiuserid (unique) to be dropped form tag_instance.
        $table = new xmldb_table('tag_instance');
        $index = new xmldb_index('itemtype-itemid-tagid-tiuserid', XMLDB_INDEX_UNIQUE,
                array('itemtype', 'itemid', 'tagid', 'tiuserid'));

        // Conditionally launch drop index itemtype-itemid-tagid-tiuserid.
        if ($dbman->index_exists($table, $index)) {
            $dbman->drop_index($table, $index);
        }

        // Main savepoint reached.
        upgrade_main_savepoint(true, 2016011300.04);
    }

    if ($oldversion < 2016011300.05) {

        $DB->execute("UPDATE {tag_instance} SET component = ? WHERE component IS NULL", array(''));

        // Changing nullability of field component on table tag_instance to not null.
        $table = new xmldb_table('tag_instance');
        $field = new xmldb_field('component', XMLDB_TYPE_CHAR, '100', null, XMLDB_NOTNULL, null, null, 'tagid');

        // Launch change of nullability for field component.
        $dbman->change_field_notnull($table, $field);

        // Changing type of field itemtype on table tag_instance to char.
        $table = new xmldb_table('tag_instance');
        $field = new xmldb_field('itemtype', XMLDB_TYPE_CHAR, '100', null, XMLDB_NOTNULL, null, null, 'component');

        // Launch change of type for field itemtype.
        $dbman->change_field_type($table, $field);

        // Main savepoint reached.
        upgrade_main_savepoint(true, 2016011300.05);
    }

    if ($oldversion < 2016011300.06) {

        // Define index taggeditem (unique) to be added to tag_instance.
        $table = new xmldb_table('tag_instance');
        $index = new xmldb_index('taggeditem', XMLDB_INDEX_UNIQUE, array('component', 'itemtype', 'itemid', 'tiuserid', 'tagid'));

        // Conditionally launch add index taggeditem.
        if (!$dbman->index_exists($table, $index)) {
            $dbman->add_index($table, $index);
        }

        // Main savepoint reached.
        upgrade_main_savepoint(true, 2016011300.06);
    }

    if ($oldversion < 2016011300.07) {

        // Define index taglookup (not unique) to be added to tag_instance.
        $table = new xmldb_table('tag_instance');
        $index = new xmldb_index('taglookup', XMLDB_INDEX_NOTUNIQUE, array('itemtype', 'component', 'tagid', 'contextid'));

        // Conditionally launch add index taglookup.
        if (!$dbman->index_exists($table, $index)) {
            $dbman->add_index($table, $index);
        }

        // Main savepoint reached.
        upgrade_main_savepoint(true, 2016011300.07);
    }

    if ($oldversion < 2016011301.00) {

        // Force uninstall of deleted tool.
        if (!file_exists("$CFG->dirroot/webservice/amf")) {
            // Remove capabilities.
            capabilities_cleanup('webservice_amf');
            // Remove all other associated config.
            unset_all_config_for_plugin('webservice_amf');
        }
        upgrade_main_savepoint(true, 2016011301.00);
    }

    if ($oldversion < 2016011901.00) {

        // Convert calendar_lookahead to nearest new value.
        $transaction = $DB->start_delegated_transaction();

        // Count all users who curretly have that preference set (for progress bar).
        $total = $DB->count_records_select('user_preferences', "name = 'calendar_lookahead' AND value != '0'");
        $pbar = new progress_bar('upgradecalendarlookahead', 500, true);

        // Get all these users, one at a time.
        $rs = $DB->get_recordset_select('user_preferences', "name = 'calendar_lookahead' AND value != '0'");
        $i = 0;
        foreach ($rs as $userpref) {

            // Calculate and set new lookahead value.
            if ($userpref->value > 90) {
                $newvalue = 120;
            } else if ($userpref->value > 60 and $userpref->value < 90) {
                $newvalue = 90;
            } else if ($userpref->value > 30 and $userpref->value < 60) {
                $newvalue = 60;
            } else if ($userpref->value > 21 and $userpref->value < 30) {
                $newvalue = 30;
            } else if ($userpref->value > 14 and $userpref->value < 21) {
                $newvalue = 21;
            } else if ($userpref->value > 7 and $userpref->value < 14) {
                $newvalue = 14;
            } else {
                $newvalue = $userpref->value;
            }

            $DB->set_field('user_preferences', 'value', $newvalue, array('id' => $userpref->id));

            // Update progress.
            $i++;
            $pbar->update($i, $total, "Upgrading user preference settings - $i/$total.");
        }
        $rs->close();
        $transaction->allow_commit();

        upgrade_main_savepoint(true, 2016011901.00);
    }

    if ($oldversion < 2016020200.00) {

        // Define field isstandard to be added to tag.
        $table = new xmldb_table('tag');
        $field = new xmldb_field('isstandard', XMLDB_TYPE_INTEGER, '1', null, XMLDB_NOTNULL, null, '0', 'rawname');

        // Conditionally launch add field isstandard.
        if (!$dbman->field_exists($table, $field)) {
            $dbman->add_field($table, $field);
        }

        // Define index tagcolltype (not unique) to be dropped form tag.
        // This index is no longer created however it was present at some point and it's better to be safe and try to drop it.
        $index = new xmldb_index('tagcolltype', XMLDB_INDEX_NOTUNIQUE, array('tagcollid', 'tagtype'));

        // Conditionally launch drop index tagcolltype.
        if ($dbman->index_exists($table, $index)) {
            $dbman->drop_index($table, $index);
        }

        // Define index tagcolltype (not unique) to be added to tag.
        $index = new xmldb_index('tagcolltype', XMLDB_INDEX_NOTUNIQUE, array('tagcollid', 'isstandard'));

        // Conditionally launch add index tagcolltype.
        if (!$dbman->index_exists($table, $index)) {
            $dbman->add_index($table, $index);
        }

        // Define field tagtype to be dropped from tag.
        $field = new xmldb_field('tagtype');

        // Conditionally launch drop field tagtype and update isstandard.
        if ($dbman->field_exists($table, $field)) {
            $DB->execute("UPDATE {tag} SET isstandard=(CASE WHEN (tagtype = ?) THEN 1 ELSE 0 END)", array('official'));
            $dbman->drop_field($table, $field);
        }

        // Main savepoint reached.
        upgrade_main_savepoint(true, 2016020200.00);
    }

    if ($oldversion < 2016020201.00) {

        // Define field showstandard to be added to tag_area.
        $table = new xmldb_table('tag_area');
        $field = new xmldb_field('showstandard', XMLDB_TYPE_INTEGER, '1', null, XMLDB_NOTNULL, null, '0', 'callbackfile');

        // Conditionally launch add field showstandard.
        if (!$dbman->field_exists($table, $field)) {
            $dbman->add_field($table, $field);
        }

        // By default set user area to hide standard tags. 2 = core_tag_tag::HIDE_STANDARD (can not use constant here).
        $DB->execute("UPDATE {tag_area} SET showstandard = ? WHERE itemtype = ? AND component = ?",
            array(2, 'user', 'core'));

        // Changing precision of field enabled on table tag_area to (1).
        $table = new xmldb_table('tag_area');
        $field = new xmldb_field('enabled', XMLDB_TYPE_INTEGER, '1', null, XMLDB_NOTNULL, null, '1', 'itemtype');

        // Launch change of precision for field enabled.
        $dbman->change_field_precision($table, $field);

        // Main savepoint reached.
        upgrade_main_savepoint(true, 2016020201.00);
    }

    if ($oldversion < 2016021500.00) {
        $root = $CFG->tempdir . '/download';
        if (is_dir($root)) {
            // Fetch each repository type - include all repos, not just enabled.
            $repositories = $DB->get_records('repository', array(), '', 'type');

            foreach ($repositories as $id => $repository) {
                $directory = $root . '/repository_' . $repository->type;
                if (is_dir($directory)) {
                    fulldelete($directory);
                }
            }
        }

        // Main savepoint reached.
        upgrade_main_savepoint(true, 2016021500.00);
    }

    if ($oldversion < 2016021501.00) {
        // This could take a long time. Unfortunately, no way to know how long, and no way to do progress, so setting for 1 hour.
        upgrade_set_timeout(3600);

        // Define index userid-itemid (not unique) to be added to grade_grades_history.
        $table = new xmldb_table('grade_grades_history');
        $index = new xmldb_index('userid-itemid-timemodified', XMLDB_INDEX_NOTUNIQUE, array('userid', 'itemid', 'timemodified'));

        // Conditionally launch add index userid-itemid.
        if (!$dbman->index_exists($table, $index)) {
            $dbman->add_index($table, $index);
        }

        // Main savepoint reached.
        upgrade_main_savepoint(true, 2016021501.00);
    }

    if ($oldversion < 2016030103.00) {

        // MDL-50887. Implement plugins infrastructure for antivirus and create ClamAV plugin.
        // This routine moves core ClamAV configuration to plugin level.

        // If clamav was configured and enabled, enable the plugin.
        if (!empty($CFG->runclamonupload) && !empty($CFG->pathtoclam)) {
            set_config('antiviruses', 'clamav');
        } else {
            set_config('antiviruses', '');
        }

        if (isset($CFG->runclamonupload)) {
            // Just unset global configuration, we have already enabled the plugin
            // which implies that ClamAV will be used for scanning uploaded files.
            unset_config('runclamonupload');
        }
        // Move core ClamAV configuration settings to plugin.
        if (isset($CFG->pathtoclam)) {
            set_config('pathtoclam', $CFG->pathtoclam, 'antivirus_clamav');
            unset_config('pathtoclam');
        }
        if (isset($CFG->quarantinedir)) {
            set_config('quarantinedir', $CFG->quarantinedir, 'antivirus_clamav');
            unset_config('quarantinedir');
        }
        if (isset($CFG->clamfailureonupload)) {
            set_config('clamfailureonupload', $CFG->clamfailureonupload, 'antivirus_clamav');
            unset_config('clamfailureonupload');
        }

        // Main savepoint reached.
        upgrade_main_savepoint(true, 2016030103.00);
    }

    if ($oldversion < 2016030400.01) {
        // Add the new services field.
        $table = new xmldb_table('external_functions');
        $field = new xmldb_field('services', XMLDB_TYPE_CHAR, '1333', null, null, null, null, 'capabilities');

        // Conditionally launch add field services.
        if (!$dbman->field_exists($table, $field)) {
            $dbman->add_field($table, $field);
        }
        // Main savepoint reached.
        upgrade_main_savepoint(true, 2016030400.01);
    }

    if ($oldversion < 2016041500.50) {

        // Define table competency to be created.
        $table = new xmldb_table('competency');

        // Adding fields to table competency.
        $table->add_field('id', XMLDB_TYPE_INTEGER, '10', null, XMLDB_NOTNULL, XMLDB_SEQUENCE, null);
        $table->add_field('shortname', XMLDB_TYPE_CHAR, '100', null, null, null, null);
        $table->add_field('description', XMLDB_TYPE_TEXT, null, null, null, null, null);
        $table->add_field('descriptionformat', XMLDB_TYPE_INTEGER, '4', null, XMLDB_NOTNULL, null, '0');
        $table->add_field('idnumber', XMLDB_TYPE_CHAR, '100', null, null, null, null);
        $table->add_field('competencyframeworkid', XMLDB_TYPE_INTEGER, '10', null, XMLDB_NOTNULL, null, null);
        $table->add_field('parentid', XMLDB_TYPE_INTEGER, '10', null, XMLDB_NOTNULL, null, '0');
        $table->add_field('path', XMLDB_TYPE_CHAR, '255', null, XMLDB_NOTNULL, null, null);
        $table->add_field('sortorder', XMLDB_TYPE_INTEGER, '10', null, XMLDB_NOTNULL, null, null);
        $table->add_field('ruletype', XMLDB_TYPE_CHAR, '100', null, null, null, null);
        $table->add_field('ruleoutcome', XMLDB_TYPE_INTEGER, '2', null, XMLDB_NOTNULL, null, '0');
        $table->add_field('ruleconfig', XMLDB_TYPE_TEXT, null, null, null, null, null);
        $table->add_field('scaleid', XMLDB_TYPE_INTEGER, '10', null, null, null, null);
        $table->add_field('scaleconfiguration', XMLDB_TYPE_TEXT, null, null, null, null, null);
        $table->add_field('timecreated', XMLDB_TYPE_INTEGER, '10', null, XMLDB_NOTNULL, null, null);
        $table->add_field('timemodified', XMLDB_TYPE_INTEGER, '10', null, XMLDB_NOTNULL, null, null);
        $table->add_field('usermodified', XMLDB_TYPE_INTEGER, '10', null, null, null, null);

        // Adding keys to table competency.
        $table->add_key('primary', XMLDB_KEY_PRIMARY, array('id'));

        // Adding indexes to table competency.
        $table->add_index('idnumberframework', XMLDB_INDEX_UNIQUE, array('competencyframeworkid', 'idnumber'));
        $table->add_index('ruleoutcome', XMLDB_INDEX_NOTUNIQUE, array('ruleoutcome'));

        // Conditionally launch create table for competency.
        if (!$dbman->table_exists($table)) {
            $dbman->create_table($table);
        }

        // Main savepoint reached.
        upgrade_main_savepoint(true, 2016041500.50);
    }

    if ($oldversion < 2016041500.51) {

        // Define table competency_coursecompsetting to be created.
        $table = new xmldb_table('competency_coursecompsetting');

        // Adding fields to table competency_coursecompsetting.
        $table->add_field('id', XMLDB_TYPE_INTEGER, '10', null, XMLDB_NOTNULL, XMLDB_SEQUENCE, null);
        $table->add_field('courseid', XMLDB_TYPE_INTEGER, '10', null, XMLDB_NOTNULL, null, null);
        $table->add_field('pushratingstouserplans', XMLDB_TYPE_INTEGER, '2', null, null, null, null);
        $table->add_field('timecreated', XMLDB_TYPE_INTEGER, '10', null, XMLDB_NOTNULL, null, null);
        $table->add_field('timemodified', XMLDB_TYPE_INTEGER, '10', null, XMLDB_NOTNULL, null, null);
        $table->add_field('usermodified', XMLDB_TYPE_INTEGER, '10', null, null, null, null);

        // Adding keys to table competency_coursecompsetting.
        $table->add_key('primary', XMLDB_KEY_PRIMARY, array('id'));
        $table->add_key('courseidlink', XMLDB_KEY_FOREIGN_UNIQUE, array('courseid'), 'course', array('id'));

        // Conditionally launch create table for competency_coursecompsetting.
        if (!$dbman->table_exists($table)) {
            $dbman->create_table($table);
        }

        // Main savepoint reached.
        upgrade_main_savepoint(true, 2016041500.51);
    }

    if ($oldversion < 2016041500.52) {

        // Define table competency_framework to be created.
        $table = new xmldb_table('competency_framework');

        // Adding fields to table competency_framework.
        $table->add_field('id', XMLDB_TYPE_INTEGER, '10', null, XMLDB_NOTNULL, XMLDB_SEQUENCE, null);
        $table->add_field('shortname', XMLDB_TYPE_CHAR, '100', null, null, null, null);
        $table->add_field('contextid', XMLDB_TYPE_INTEGER, '10', null, XMLDB_NOTNULL, null, null);
        $table->add_field('idnumber', XMLDB_TYPE_CHAR, '100', null, null, null, null);
        $table->add_field('description', XMLDB_TYPE_TEXT, null, null, null, null, null);
        $table->add_field('descriptionformat', XMLDB_TYPE_INTEGER, '4', null, XMLDB_NOTNULL, null, '0');
        $table->add_field('scaleid', XMLDB_TYPE_INTEGER, '11', null, null, null, null);
        $table->add_field('scaleconfiguration', XMLDB_TYPE_TEXT, null, null, XMLDB_NOTNULL, null, null);
        $table->add_field('visible', XMLDB_TYPE_INTEGER, '2', null, XMLDB_NOTNULL, null, '1');
        $table->add_field('taxonomies', XMLDB_TYPE_CHAR, '255', null, XMLDB_NOTNULL, null, null);
        $table->add_field('timecreated', XMLDB_TYPE_INTEGER, '10', null, XMLDB_NOTNULL, null, null);
        $table->add_field('timemodified', XMLDB_TYPE_INTEGER, '10', null, XMLDB_NOTNULL, null, null);
        $table->add_field('usermodified', XMLDB_TYPE_INTEGER, '10', null, null, null, null);

        // Adding keys to table competency_framework.
        $table->add_key('primary', XMLDB_KEY_PRIMARY, array('id'));

        // Adding indexes to table competency_framework.
        $table->add_index('idnumber', XMLDB_INDEX_UNIQUE, array('idnumber'));

        // Conditionally launch create table for competency_framework.
        if (!$dbman->table_exists($table)) {
            $dbman->create_table($table);
        }

        // Main savepoint reached.
        upgrade_main_savepoint(true, 2016041500.52);
    }

    if ($oldversion < 2016041500.53) {

        // Define table competency_coursecomp to be created.
        $table = new xmldb_table('competency_coursecomp');

        // Adding fields to table competency_coursecomp.
        $table->add_field('id', XMLDB_TYPE_INTEGER, '10', null, XMLDB_NOTNULL, XMLDB_SEQUENCE, null);
        $table->add_field('courseid', XMLDB_TYPE_INTEGER, '10', null, XMLDB_NOTNULL, null, null);
        $table->add_field('competencyid', XMLDB_TYPE_INTEGER, '10', null, XMLDB_NOTNULL, null, null);
        $table->add_field('ruleoutcome', XMLDB_TYPE_INTEGER, '2', null, XMLDB_NOTNULL, null, null);
        $table->add_field('timecreated', XMLDB_TYPE_INTEGER, '10', null, XMLDB_NOTNULL, null, null);
        $table->add_field('timemodified', XMLDB_TYPE_INTEGER, '10', null, XMLDB_NOTNULL, null, null);
        $table->add_field('usermodified', XMLDB_TYPE_INTEGER, '10', null, XMLDB_NOTNULL, null, null);
        $table->add_field('sortorder', XMLDB_TYPE_INTEGER, '10', null, XMLDB_NOTNULL, null, null);

        // Adding keys to table competency_coursecomp.
        $table->add_key('primary', XMLDB_KEY_PRIMARY, array('id'));
        $table->add_key('courseidlink', XMLDB_KEY_FOREIGN, array('courseid'), 'course', array('id'));
        $table->add_key('competencyid', XMLDB_KEY_FOREIGN, array('competencyid'), 'competency_competency', array('id'));

        // Adding indexes to table competency_coursecomp.
        $table->add_index('courseidruleoutcome', XMLDB_INDEX_NOTUNIQUE, array('courseid', 'ruleoutcome'));
        $table->add_index('courseidcompetencyid', XMLDB_INDEX_UNIQUE, array('courseid', 'competencyid'));

        // Conditionally launch create table for competency_coursecomp.
        if (!$dbman->table_exists($table)) {
            $dbman->create_table($table);
        }

        // Main savepoint reached.
        upgrade_main_savepoint(true, 2016041500.53);
    }

    if ($oldversion < 2016041500.54) {

        // Define table competency_plan to be created.
        $table = new xmldb_table('competency_plan');

        // Adding fields to table competency_plan.
        $table->add_field('id', XMLDB_TYPE_INTEGER, '10', null, XMLDB_NOTNULL, XMLDB_SEQUENCE, null);
        $table->add_field('name', XMLDB_TYPE_CHAR, '100', null, XMLDB_NOTNULL, null, null);
        $table->add_field('description', XMLDB_TYPE_TEXT, null, null, null, null, null);
        $table->add_field('descriptionformat', XMLDB_TYPE_INTEGER, '4', null, XMLDB_NOTNULL, null, '0');
        $table->add_field('userid', XMLDB_TYPE_INTEGER, '10', null, XMLDB_NOTNULL, null, null);
        $table->add_field('templateid', XMLDB_TYPE_INTEGER, '10', null, null, null, null);
        $table->add_field('origtemplateid', XMLDB_TYPE_INTEGER, '10', null, null, null, null);
        $table->add_field('status', XMLDB_TYPE_INTEGER, '1', null, XMLDB_NOTNULL, null, null);
        $table->add_field('duedate', XMLDB_TYPE_INTEGER, '10', null, null, null, '0');
        $table->add_field('reviewerid', XMLDB_TYPE_INTEGER, '10', null, null, null, null);
        $table->add_field('timecreated', XMLDB_TYPE_INTEGER, '10', null, XMLDB_NOTNULL, null, null);
        $table->add_field('timemodified', XMLDB_TYPE_INTEGER, '10', null, XMLDB_NOTNULL, null, '0');
        $table->add_field('usermodified', XMLDB_TYPE_INTEGER, '10', null, XMLDB_NOTNULL, null, null);

        // Adding keys to table competency_plan.
        $table->add_key('primary', XMLDB_KEY_PRIMARY, array('id'));

        // Adding indexes to table competency_plan.
        $table->add_index('useridstatus', XMLDB_INDEX_NOTUNIQUE, array('userid', 'status'));
        $table->add_index('templateid', XMLDB_INDEX_NOTUNIQUE, array('templateid'));
        $table->add_index('statusduedate', XMLDB_INDEX_NOTUNIQUE, array('status', 'duedate'));

        // Conditionally launch create table for competency_plan.
        if (!$dbman->table_exists($table)) {
            $dbman->create_table($table);
        }

        // Main savepoint reached.
        upgrade_main_savepoint(true, 2016041500.54);
    }

    if ($oldversion < 2016041500.55) {

        // Define table competency_template to be created.
        $table = new xmldb_table('competency_template');

        // Adding fields to table competency_template.
        $table->add_field('id', XMLDB_TYPE_INTEGER, '10', null, XMLDB_NOTNULL, XMLDB_SEQUENCE, null);
        $table->add_field('shortname', XMLDB_TYPE_CHAR, '100', null, null, null, null);
        $table->add_field('contextid', XMLDB_TYPE_INTEGER, '10', null, XMLDB_NOTNULL, null, null);
        $table->add_field('description', XMLDB_TYPE_TEXT, null, null, null, null, null);
        $table->add_field('descriptionformat', XMLDB_TYPE_INTEGER, '4', null, XMLDB_NOTNULL, null, '0');
        $table->add_field('visible', XMLDB_TYPE_INTEGER, '2', null, XMLDB_NOTNULL, null, '1');
        $table->add_field('duedate', XMLDB_TYPE_INTEGER, '10', null, null, null, null);
        $table->add_field('timecreated', XMLDB_TYPE_INTEGER, '10', null, XMLDB_NOTNULL, null, null);
        $table->add_field('timemodified', XMLDB_TYPE_INTEGER, '10', null, XMLDB_NOTNULL, null, null);
        $table->add_field('usermodified', XMLDB_TYPE_INTEGER, '10', null, null, null, null);

        // Adding keys to table competency_template.
        $table->add_key('primary', XMLDB_KEY_PRIMARY, array('id'));

        // Conditionally launch create table for competency_template.
        if (!$dbman->table_exists($table)) {
            $dbman->create_table($table);
        }

        // Main savepoint reached.
        upgrade_main_savepoint(true, 2016041500.55);
    }

    if ($oldversion < 2016041500.56) {

        // Define table competency_templatecomp to be created.
        $table = new xmldb_table('competency_templatecomp');

        // Adding fields to table competency_templatecomp.
        $table->add_field('id', XMLDB_TYPE_INTEGER, '10', null, XMLDB_NOTNULL, XMLDB_SEQUENCE, null);
        $table->add_field('templateid', XMLDB_TYPE_INTEGER, '10', null, XMLDB_NOTNULL, null, null);
        $table->add_field('competencyid', XMLDB_TYPE_INTEGER, '10', null, XMLDB_NOTNULL, null, null);
        $table->add_field('timecreated', XMLDB_TYPE_INTEGER, '10', null, XMLDB_NOTNULL, null, null);
        $table->add_field('timemodified', XMLDB_TYPE_INTEGER, '10', null, XMLDB_NOTNULL, null, null);
        $table->add_field('usermodified', XMLDB_TYPE_INTEGER, '10', null, XMLDB_NOTNULL, null, null);
        $table->add_field('sortorder', XMLDB_TYPE_INTEGER, '10', null, null, null, null);

        // Adding keys to table competency_templatecomp.
        $table->add_key('primary', XMLDB_KEY_PRIMARY, array('id'));
        $table->add_key('templateidlink', XMLDB_KEY_FOREIGN, array('templateid'), 'competency_template', array('id'));
        $table->add_key('competencyid', XMLDB_KEY_FOREIGN, array('competencyid'), 'competency_competency', array('id'));

        // Conditionally launch create table for competency_templatecomp.
        if (!$dbman->table_exists($table)) {
            $dbman->create_table($table);
        }

        // Main savepoint reached.
        upgrade_main_savepoint(true, 2016041500.56);
    }

    if ($oldversion < 2016041500.57) {

        // Define table competency_templatecohort to be created.
        $table = new xmldb_table('competency_templatecohort');

        // Adding fields to table competency_templatecohort.
        $table->add_field('id', XMLDB_TYPE_INTEGER, '10', null, XMLDB_NOTNULL, XMLDB_SEQUENCE, null);
        $table->add_field('templateid', XMLDB_TYPE_INTEGER, '10', null, XMLDB_NOTNULL, null, null);
        $table->add_field('cohortid', XMLDB_TYPE_INTEGER, '10', null, XMLDB_NOTNULL, null, null);
        $table->add_field('timecreated', XMLDB_TYPE_INTEGER, '10', null, XMLDB_NOTNULL, null, null);
        $table->add_field('timemodified', XMLDB_TYPE_INTEGER, '10', null, XMLDB_NOTNULL, null, null);
        $table->add_field('usermodified', XMLDB_TYPE_INTEGER, '10', null, XMLDB_NOTNULL, null, null);

        // Adding keys to table competency_templatecohort.
        $table->add_key('primary', XMLDB_KEY_PRIMARY, array('id'));

        // Adding indexes to table competency_templatecohort.
        $table->add_index('templateid', XMLDB_INDEX_NOTUNIQUE, array('templateid'));
        $table->add_index('templatecohortids', XMLDB_INDEX_UNIQUE, array('templateid', 'cohortid'));

        // Conditionally launch create table for competency_templatecohort.
        if (!$dbman->table_exists($table)) {
            $dbman->create_table($table);
        }

        // Main savepoint reached.
        upgrade_main_savepoint(true, 2016041500.57);
    }

    if ($oldversion < 2016041500.58) {

        // Define table competency_relatedcomp to be created.
        $table = new xmldb_table('competency_relatedcomp');

        // Adding fields to table competency_relatedcomp.
        $table->add_field('id', XMLDB_TYPE_INTEGER, '10', null, XMLDB_NOTNULL, XMLDB_SEQUENCE, null);
        $table->add_field('competencyid', XMLDB_TYPE_INTEGER, '10', null, XMLDB_NOTNULL, null, null);
        $table->add_field('relatedcompetencyid', XMLDB_TYPE_INTEGER, '10', null, XMLDB_NOTNULL, null, null);
        $table->add_field('timecreated', XMLDB_TYPE_INTEGER, '10', null, XMLDB_NOTNULL, null, null);
        $table->add_field('timemodified', XMLDB_TYPE_INTEGER, '10', null, null, null, null);
        $table->add_field('usermodified', XMLDB_TYPE_INTEGER, '10', null, XMLDB_NOTNULL, null, null);

        // Adding keys to table competency_relatedcomp.
        $table->add_key('primary', XMLDB_KEY_PRIMARY, array('id'));

        // Conditionally launch create table for competency_relatedcomp.
        if (!$dbman->table_exists($table)) {
            $dbman->create_table($table);
        }

        // Main savepoint reached.
        upgrade_main_savepoint(true, 2016041500.58);
    }

    if ($oldversion < 2016041500.59) {

        // Define table competency_usercomp to be created.
        $table = new xmldb_table('competency_usercomp');

        // Adding fields to table competency_usercomp.
        $table->add_field('id', XMLDB_TYPE_INTEGER, '10', null, XMLDB_NOTNULL, XMLDB_SEQUENCE, null);
        $table->add_field('userid', XMLDB_TYPE_INTEGER, '10', null, XMLDB_NOTNULL, null, null);
        $table->add_field('competencyid', XMLDB_TYPE_INTEGER, '10', null, XMLDB_NOTNULL, null, null);
        $table->add_field('status', XMLDB_TYPE_INTEGER, '2', null, XMLDB_NOTNULL, null, '0');
        $table->add_field('reviewerid', XMLDB_TYPE_INTEGER, '10', null, null, null, null);
        $table->add_field('proficiency', XMLDB_TYPE_INTEGER, '2', null, null, null, null);
        $table->add_field('grade', XMLDB_TYPE_INTEGER, '10', null, null, null, null);
        $table->add_field('timecreated', XMLDB_TYPE_INTEGER, '10', null, XMLDB_NOTNULL, null, null);
        $table->add_field('timemodified', XMLDB_TYPE_INTEGER, '10', null, null, null, null);
        $table->add_field('usermodified', XMLDB_TYPE_INTEGER, '10', null, XMLDB_NOTNULL, null, null);

        // Adding keys to table competency_usercomp.
        $table->add_key('primary', XMLDB_KEY_PRIMARY, array('id'));

        // Adding indexes to table competency_usercomp.
        $table->add_index('useridcompetency', XMLDB_INDEX_UNIQUE, array('userid', 'competencyid'));

        // Conditionally launch create table for competency_usercomp.
        if (!$dbman->table_exists($table)) {
            $dbman->create_table($table);
        }

        // Main savepoint reached.
        upgrade_main_savepoint(true, 2016041500.59);
    }

    if ($oldversion < 2016041500.60) {

        // Define table competency_usercompcourse to be created.
        $table = new xmldb_table('competency_usercompcourse');

        // Adding fields to table competency_usercompcourse.
        $table->add_field('id', XMLDB_TYPE_INTEGER, '10', null, XMLDB_NOTNULL, XMLDB_SEQUENCE, null);
        $table->add_field('userid', XMLDB_TYPE_INTEGER, '10', null, XMLDB_NOTNULL, null, null);
        $table->add_field('courseid', XMLDB_TYPE_INTEGER, '10', null, XMLDB_NOTNULL, null, null);
        $table->add_field('competencyid', XMLDB_TYPE_INTEGER, '10', null, XMLDB_NOTNULL, null, null);
        $table->add_field('proficiency', XMLDB_TYPE_INTEGER, '2', null, null, null, null);
        $table->add_field('grade', XMLDB_TYPE_INTEGER, '10', null, null, null, null);
        $table->add_field('timecreated', XMLDB_TYPE_INTEGER, '10', null, XMLDB_NOTNULL, null, null);
        $table->add_field('timemodified', XMLDB_TYPE_INTEGER, '10', null, null, null, null);
        $table->add_field('usermodified', XMLDB_TYPE_INTEGER, '10', null, XMLDB_NOTNULL, null, null);

        // Adding keys to table competency_usercompcourse.
        $table->add_key('primary', XMLDB_KEY_PRIMARY, array('id'));

        // Adding indexes to table competency_usercompcourse.
        $table->add_index('useridcoursecomp', XMLDB_INDEX_UNIQUE, array('userid', 'courseid', 'competencyid'));

        // Conditionally launch create table for competency_usercompcourse.
        if (!$dbman->table_exists($table)) {
            $dbman->create_table($table);
        }

        // Main savepoint reached.
        upgrade_main_savepoint(true, 2016041500.60);
    }

    if ($oldversion < 2016041500.61) {

        // Define table competency_usercompplan to be created.
        $table = new xmldb_table('competency_usercompplan');

        // Adding fields to table competency_usercompplan.
        $table->add_field('id', XMLDB_TYPE_INTEGER, '10', null, XMLDB_NOTNULL, XMLDB_SEQUENCE, null);
        $table->add_field('userid', XMLDB_TYPE_INTEGER, '10', null, XMLDB_NOTNULL, null, null);
        $table->add_field('competencyid', XMLDB_TYPE_INTEGER, '10', null, XMLDB_NOTNULL, null, null);
        $table->add_field('planid', XMLDB_TYPE_INTEGER, '10', null, XMLDB_NOTNULL, null, null);
        $table->add_field('proficiency', XMLDB_TYPE_INTEGER, '2', null, null, null, null);
        $table->add_field('grade', XMLDB_TYPE_INTEGER, '10', null, null, null, null);
        $table->add_field('sortorder', XMLDB_TYPE_INTEGER, '10', null, null, null, null);
        $table->add_field('timecreated', XMLDB_TYPE_INTEGER, '10', null, XMLDB_NOTNULL, null, null);
        $table->add_field('timemodified', XMLDB_TYPE_INTEGER, '10', null, null, null, null);
        $table->add_field('usermodified', XMLDB_TYPE_INTEGER, '10', null, XMLDB_NOTNULL, null, null);

        // Adding keys to table competency_usercompplan.
        $table->add_key('primary', XMLDB_KEY_PRIMARY, array('id'));

        // Adding indexes to table competency_usercompplan.
        $table->add_index('usercompetencyplan', XMLDB_INDEX_UNIQUE, array('userid', 'competencyid', 'planid'));

        // Conditionally launch create table for competency_usercompplan.
        if (!$dbman->table_exists($table)) {
            $dbman->create_table($table);
        }

        // Main savepoint reached.
        upgrade_main_savepoint(true, 2016041500.61);
    }

    if ($oldversion < 2016041500.62) {

        // Define table competency_plancomp to be created.
        $table = new xmldb_table('competency_plancomp');

        // Adding fields to table competency_plancomp.
        $table->add_field('id', XMLDB_TYPE_INTEGER, '10', null, XMLDB_NOTNULL, XMLDB_SEQUENCE, null);
        $table->add_field('planid', XMLDB_TYPE_INTEGER, '10', null, XMLDB_NOTNULL, null, null);
        $table->add_field('competencyid', XMLDB_TYPE_INTEGER, '10', null, XMLDB_NOTNULL, null, null);
        $table->add_field('sortorder', XMLDB_TYPE_INTEGER, '10', null, null, null, null);
        $table->add_field('timecreated', XMLDB_TYPE_INTEGER, '10', null, XMLDB_NOTNULL, null, null);
        $table->add_field('timemodified', XMLDB_TYPE_INTEGER, '10', null, null, null, null);
        $table->add_field('usermodified', XMLDB_TYPE_INTEGER, '10', null, XMLDB_NOTNULL, null, null);

        // Adding keys to table competency_plancomp.
        $table->add_key('primary', XMLDB_KEY_PRIMARY, array('id'));

        // Adding indexes to table competency_plancomp.
        $table->add_index('planidcompetencyid', XMLDB_INDEX_UNIQUE, array('planid', 'competencyid'));

        // Conditionally launch create table for competency_plancomp.
        if (!$dbman->table_exists($table)) {
            $dbman->create_table($table);
        }

        // Main savepoint reached.
        upgrade_main_savepoint(true, 2016041500.62);
    }

    if ($oldversion < 2016041500.63) {

        // Define table competency_evidence to be created.
        $table = new xmldb_table('competency_evidence');

        // Adding fields to table competency_evidence.
        $table->add_field('id', XMLDB_TYPE_INTEGER, '10', null, XMLDB_NOTNULL, XMLDB_SEQUENCE, null);
        $table->add_field('usercompetencyid', XMLDB_TYPE_INTEGER, '10', null, XMLDB_NOTNULL, null, null);
        $table->add_field('contextid', XMLDB_TYPE_INTEGER, '10', null, XMLDB_NOTNULL, null, null);
        $table->add_field('action', XMLDB_TYPE_INTEGER, '2', null, XMLDB_NOTNULL, null, null);
        $table->add_field('actionuserid', XMLDB_TYPE_INTEGER, '10', null, null, null, null);
        $table->add_field('descidentifier', XMLDB_TYPE_CHAR, '255', null, XMLDB_NOTNULL, null, null);
        $table->add_field('desccomponent', XMLDB_TYPE_CHAR, '255', null, XMLDB_NOTNULL, null, null);
        $table->add_field('desca', XMLDB_TYPE_TEXT, null, null, null, null, null);
        $table->add_field('url', XMLDB_TYPE_CHAR, '255', null, null, null, null);
        $table->add_field('grade', XMLDB_TYPE_INTEGER, '10', null, null, null, null);
        $table->add_field('note', XMLDB_TYPE_TEXT, null, null, null, null, null);
        $table->add_field('timecreated', XMLDB_TYPE_INTEGER, '10', null, XMLDB_NOTNULL, null, null);
        $table->add_field('timemodified', XMLDB_TYPE_INTEGER, '10', null, XMLDB_NOTNULL, null, null);
        $table->add_field('usermodified', XMLDB_TYPE_INTEGER, '10', null, XMLDB_NOTNULL, null, null);

        // Adding keys to table competency_evidence.
        $table->add_key('primary', XMLDB_KEY_PRIMARY, array('id'));

        // Adding indexes to table competency_evidence.
        $table->add_index('usercompetencyid', XMLDB_INDEX_NOTUNIQUE, array('usercompetencyid'));

        // Conditionally launch create table for competency_evidence.
        if (!$dbman->table_exists($table)) {
            $dbman->create_table($table);
        }

        // Main savepoint reached.
        upgrade_main_savepoint(true, 2016041500.63);
    }

    if ($oldversion < 2016041500.64) {

        // Define table competency_userevidence to be created.
        $table = new xmldb_table('competency_userevidence');

        // Adding fields to table competency_userevidence.
        $table->add_field('id', XMLDB_TYPE_INTEGER, '10', null, XMLDB_NOTNULL, XMLDB_SEQUENCE, null);
        $table->add_field('userid', XMLDB_TYPE_INTEGER, '10', null, XMLDB_NOTNULL, null, null);
        $table->add_field('name', XMLDB_TYPE_CHAR, '100', null, XMLDB_NOTNULL, null, null);
        $table->add_field('description', XMLDB_TYPE_TEXT, null, null, XMLDB_NOTNULL, null, null);
        $table->add_field('descriptionformat', XMLDB_TYPE_INTEGER, '1', null, XMLDB_NOTNULL, null, null);
        $table->add_field('url', XMLDB_TYPE_TEXT, null, null, XMLDB_NOTNULL, null, null);
        $table->add_field('timecreated', XMLDB_TYPE_INTEGER, '10', null, XMLDB_NOTNULL, null, null);
        $table->add_field('timemodified', XMLDB_TYPE_INTEGER, '10', null, XMLDB_NOTNULL, null, null);
        $table->add_field('usermodified', XMLDB_TYPE_INTEGER, '10', null, XMLDB_NOTNULL, null, null);

        // Adding keys to table competency_userevidence.
        $table->add_key('primary', XMLDB_KEY_PRIMARY, array('id'));

        // Adding indexes to table competency_userevidence.
        $table->add_index('userid', XMLDB_INDEX_NOTUNIQUE, array('userid'));

        // Conditionally launch create table for competency_userevidence.
        if (!$dbman->table_exists($table)) {
            $dbman->create_table($table);
        }

        // Main savepoint reached.
        upgrade_main_savepoint(true, 2016041500.64);
    }

    if ($oldversion < 2016041500.65) {

        // Define table competency_userevidencecomp to be created.
        $table = new xmldb_table('competency_userevidencecomp');

        // Adding fields to table competency_userevidencecomp.
        $table->add_field('id', XMLDB_TYPE_INTEGER, '10', null, XMLDB_NOTNULL, XMLDB_SEQUENCE, null);
        $table->add_field('userevidenceid', XMLDB_TYPE_INTEGER, '10', null, XMLDB_NOTNULL, null, null);
        $table->add_field('competencyid', XMLDB_TYPE_INTEGER, '10', null, XMLDB_NOTNULL, null, null);
        $table->add_field('timecreated', XMLDB_TYPE_INTEGER, '10', null, XMLDB_NOTNULL, null, null);
        $table->add_field('timemodified', XMLDB_TYPE_INTEGER, '10', null, XMLDB_NOTNULL, null, null);
        $table->add_field('usermodified', XMLDB_TYPE_INTEGER, '10', null, XMLDB_NOTNULL, null, null);

        // Adding keys to table competency_userevidencecomp.
        $table->add_key('primary', XMLDB_KEY_PRIMARY, array('id'));

        // Adding indexes to table competency_userevidencecomp.
        $table->add_index('userevidenceid', XMLDB_INDEX_NOTUNIQUE, array('userevidenceid'));
        $table->add_index('userevidencecompids', XMLDB_INDEX_UNIQUE, array('userevidenceid', 'competencyid'));

        // Conditionally launch create table for competency_userevidencecomp.
        if (!$dbman->table_exists($table)) {
            $dbman->create_table($table);
        }

        // Main savepoint reached.
        upgrade_main_savepoint(true, 2016041500.65);
    }

    if ($oldversion < 2016041500.66) {

        // Define table competency_modulecomp to be created.
        $table = new xmldb_table('competency_modulecomp');

        // Adding fields to table competency_modulecomp.
        $table->add_field('id', XMLDB_TYPE_INTEGER, '10', null, XMLDB_NOTNULL, XMLDB_SEQUENCE, null);
        $table->add_field('cmid', XMLDB_TYPE_INTEGER, '10', null, XMLDB_NOTNULL, null, null);
        $table->add_field('timecreated', XMLDB_TYPE_INTEGER, '10', null, XMLDB_NOTNULL, null, null);
        $table->add_field('timemodified', XMLDB_TYPE_INTEGER, '10', null, XMLDB_NOTNULL, null, null);
        $table->add_field('usermodified', XMLDB_TYPE_INTEGER, '10', null, XMLDB_NOTNULL, null, null);
        $table->add_field('sortorder', XMLDB_TYPE_INTEGER, '10', null, XMLDB_NOTNULL, null, null);
        $table->add_field('competencyid', XMLDB_TYPE_INTEGER, '10', null, XMLDB_NOTNULL, null, null);
        $table->add_field('ruleoutcome', XMLDB_TYPE_INTEGER, '2', null, XMLDB_NOTNULL, null, null);

        // Adding keys to table competency_modulecomp.
        $table->add_key('primary', XMLDB_KEY_PRIMARY, array('id'));
        $table->add_key('cmidkey', XMLDB_KEY_FOREIGN, array('cmid'), 'course_modules', array('id'));
        $table->add_key('competencyidkey', XMLDB_KEY_FOREIGN, array('competencyid'), 'competency_competency', array('id'));

        // Adding indexes to table competency_modulecomp.
        $table->add_index('cmidruleoutcome', XMLDB_INDEX_NOTUNIQUE, array('cmid', 'ruleoutcome'));
        $table->add_index('cmidcompetencyid', XMLDB_INDEX_UNIQUE, array('cmid', 'competencyid'));

        // Conditionally launch create table for competency_modulecomp.
        if (!$dbman->table_exists($table)) {
            $dbman->create_table($table);
        }

        // Main savepoint reached.
        upgrade_main_savepoint(true, 2016041500.66);
    }

    if ($oldversion < 2016042100.00) {
        // Update all countries to upper case.
        $DB->execute("UPDATE {user} SET country = UPPER(country)");
        // Main savepoint reached.
        upgrade_main_savepoint(true, 2016042100.00);
    }

    if ($oldversion < 2016042600.01) {
        $deprecatedwebservices = [
            'moodle_course_create_courses',
            'moodle_course_get_courses',
            'moodle_enrol_get_enrolled_users',
            'moodle_enrol_get_users_courses',
            'moodle_enrol_manual_enrol_users',
            'moodle_file_get_files',
            'moodle_file_upload',
            'moodle_group_add_groupmembers',
            'moodle_group_create_groups',
            'moodle_group_delete_groupmembers',
            'moodle_group_delete_groups',
            'moodle_group_get_course_groups',
            'moodle_group_get_groupmembers',
            'moodle_group_get_groups',
            'moodle_message_send_instantmessages',
            'moodle_notes_create_notes',
            'moodle_role_assign',
            'moodle_role_unassign',
            'moodle_user_create_users',
            'moodle_user_delete_users',
            'moodle_user_get_course_participants_by_id',
            'moodle_user_get_users_by_courseid',
            'moodle_user_get_users_by_id',
            'moodle_user_update_users',
            'core_grade_get_definitions',
            'core_user_get_users_by_id',
            'moodle_webservice_get_siteinfo',
            'mod_forum_get_forum_discussions'
        ];

        list($insql, $params) = $DB->get_in_or_equal($deprecatedwebservices);
        $DB->delete_records_select('external_functions', "name $insql", $params);
        $DB->delete_records_select('external_services_functions', "functionname $insql", $params);
        // Main savepoint reached.
        upgrade_main_savepoint(true, 2016042600.01);
    }

    if ($oldversion < 2016051300.00) {
        // Add a default competency rating scale.
        make_competence_scale();

        // Savepoint reached.
        upgrade_main_savepoint(true, 2016051300.00);
    }

    if ($oldversion < 2016051700.01) {
        // This script is included in each major version upgrade process (3.0, 3.1) so make sure we don't run it twice.
        if (empty($CFG->upgrade_letterboundarycourses)) {
            // MDL-45390. If a grade is being displayed with letters and the grade boundaries are not being adhered to properly
            // then this course will also be frozen.
            // If the changes are accepted then the display of some grades may change.
            // This is here to freeze the gradebook in affected courses.
            upgrade_course_letter_boundary();

            // To skip running the same script on the upgrade to the next major version release.
            set_config('upgrade_letterboundarycourses', 1);
        }
        // Main savepoint reached.
        upgrade_main_savepoint(true, 2016051700.01);
    }

    // Moodle v3.1.0 release upgrade line.
    // Put any upgrade step following this.

    if ($oldversion < 2016081700.00) {

        // If someone is emotionally attached to it let's leave the config (basically the version) there.
        if (!file_exists($CFG->dirroot . '/report/search/classes/output/form.php')) {
            unset_all_config_for_plugin('report_search');
        }

        // Savepoint reached.
        upgrade_main_savepoint(true, 2016081700.00);
    }

    if ($oldversion < 2016081700.02) {
        // Default schedule values.
        $hour = 0;
        $minute = 0;

        // Get the old settings.
        if (isset($CFG->statsruntimestarthour)) {
            $hour = $CFG->statsruntimestarthour;
        }
        if (isset($CFG->statsruntimestartminute)) {
            $minute = $CFG->statsruntimestartminute;
        }

        // Retrieve the scheduled task record first.
        $stattask = $DB->get_record('task_scheduled', array('component' => 'moodle', 'classname' => '\core\task\stats_cron_task'));

        // Don't touch customised scheduling.
        if ($stattask && !$stattask->customised) {

            $nextruntime = mktime($hour, $minute, 0, date('m'), date('d'), date('Y'));
            if ($nextruntime < $stattask->lastruntime) {
                // Add 24 hours to the next run time.
                $newtime = new DateTime();
                $newtime->setTimestamp($nextruntime);
                $newtime->add(new DateInterval('P1D'));
                $nextruntime = $newtime->getTimestamp();
            }
            $stattask->nextruntime = $nextruntime;
            $stattask->minute = $minute;
            $stattask->hour = $hour;
            $stattask->customised = 1;
            $DB->update_record('task_scheduled', $stattask);
        }
        // These settings are no longer used.
        unset_config('statsruntimestarthour');
        unset_config('statsruntimestartminute');
        unset_config('statslastexecution');

        upgrade_main_savepoint(true, 2016081700.02);
    }

    if ($oldversion < 2016082200.00) {
        // An upgrade step to remove any duplicate stamps, within the same context, in the question_categories table, and to
        // add a unique index to (contextid, stamp) to avoid future stamp duplication. See MDL-54864.

        // Extend the execution time limit of the script to 2 hours.
        upgrade_set_timeout(7200);

        // This SQL fetches the id of those records which have duplicate stamps within the same context.
        // This doesn't return the original record within the context, from which the duplicate stamps were likely created.
        $fromclause = "FROM (
                        SELECT min(id) AS minid, contextid, stamp
                            FROM {question_categories}
                            GROUP BY contextid, stamp
                        ) minid
                        JOIN {question_categories} qc
                            ON qc.contextid = minid.contextid AND qc.stamp = minid.stamp AND qc.id > minid.minid";

        // Get the total record count - used for the progress bar.
        $countduplicatessql = "SELECT count(qc.id) $fromclause";
        $total = $DB->count_records_sql($countduplicatessql);

        // Get the records themselves.
        $getduplicatessql = "SELECT qc.id $fromclause ORDER BY minid";
        $rs = $DB->get_recordset_sql($getduplicatessql);

        // For each duplicate, update the stamp to a new random value.
        $i = 0;
        $pbar = new progress_bar('updatequestioncategorystamp', 500, true);
        foreach ($rs as $record) {
            // Generate a new, unique stamp and update the record.
            do {
                $newstamp = make_unique_id_code();
            } while (isset($usedstamps[$newstamp]));
            $usedstamps[$newstamp] = 1;
            $DB->set_field('question_categories', 'stamp', $newstamp, array('id' => $record->id));

            // Update progress.
            $i++;
            $pbar->update($i, $total, "Updating duplicate question category stamp - $i/$total.");
        }
        unset($usedstamps);

        // The uniqueness of each (contextid, stamp) pair is now guaranteed, so add the unique index to stop future duplicates.
        $table = new xmldb_table('question_categories');
        $index = new xmldb_index('contextidstamp', XMLDB_INDEX_UNIQUE, array('contextid', 'stamp'));
        if (!$dbman->index_exists($table, $index)) {
            $dbman->add_index($table, $index);
        }

        // Savepoint reached.
        upgrade_main_savepoint(true, 2016082200.00);
    }

    if ($oldversion < 2016091900.00) {

        // Removing the themes from core.
        $themes = array('base', 'canvas');

        foreach ($themes as $key => $theme) {
            if (check_dir_exists($CFG->dirroot . '/theme/' . $theme, false)) {
                // Ignore the themes that have been re-downloaded.
                unset($themes[$key]);
            }
        }

        if (!empty($themes)) {
            // Hacky emulation of plugin uninstallation.
            foreach ($themes as $theme) {
                unset_all_config_for_plugin('theme_' . $theme);
            }
        }

        // Main savepoint reached.
        upgrade_main_savepoint(true, 2016091900.00);
    }

    if ($oldversion < 2016091900.02) {

        // Define index attemptstepid-name (unique) to be dropped from question_attempt_step_data.
        $table = new xmldb_table('question_attempt_step_data');
        $index = new xmldb_index('attemptstepid-name', XMLDB_INDEX_UNIQUE, array('attemptstepid', 'name'));

        // Conditionally launch drop index attemptstepid-name.
        if ($dbman->index_exists($table, $index)) {
            $dbman->drop_index($table, $index);
        }

        // Main savepoint reached.
        upgrade_main_savepoint(true, 2016091900.02);
    }

    if ($oldversion < 2016100300.00) {
        unset_config('enablecssoptimiser');

        upgrade_main_savepoint(true, 2016100300.00);
    }

    if ($oldversion < 2016100501.00) {

        // Define field enddate to be added to course.
        $table = new xmldb_table('course');
        $field = new xmldb_field('enddate', XMLDB_TYPE_INTEGER, '10', null, XMLDB_NOTNULL, null, '0', 'startdate');

        // Conditionally launch add field enddate.
        if (!$dbman->field_exists($table, $field)) {
            $dbman->add_field($table, $field);
        }

        // Main savepoint reached.
        upgrade_main_savepoint(true, 2016100501.00);
    }

    if ($oldversion < 2016101100.00) {
        // Define field component to be added to message.
        $table = new xmldb_table('message');
        $field = new xmldb_field('component', XMLDB_TYPE_CHAR, '100', null, null, null, null, 'timeusertodeleted');

        // Conditionally launch add field component.
        if (!$dbman->field_exists($table, $field)) {
            $dbman->add_field($table, $field);
        }

        // Define field eventtype to be added to message.
        $field = new xmldb_field('eventtype', XMLDB_TYPE_CHAR, '100', null, null, null, null, 'component');

        // Conditionally launch add field eventtype.
        if (!$dbman->field_exists($table, $field)) {
            $dbman->add_field($table, $field);
        }

        // Main savepoint reached.
        upgrade_main_savepoint(true, 2016101100.00);
    }


    if ($oldversion < 2016101101.00) {
        // Define field component to be added to message_read.
        $table = new xmldb_table('message_read');
        $field = new xmldb_field('component', XMLDB_TYPE_CHAR, '100', null, null, null, null, 'timeusertodeleted');

        // Conditionally launch add field component.
        if (!$dbman->field_exists($table, $field)) {
            $dbman->add_field($table, $field);
        }

        // Define field eventtype to be added to message_read.
        $field = new xmldb_field('eventtype', XMLDB_TYPE_CHAR, '100', null, null, null, null, 'component');

        // Conditionally launch add field eventtype.
        if (!$dbman->field_exists($table, $field)) {
            $dbman->add_field($table, $field);
        }

        // Main savepoint reached.
        upgrade_main_savepoint(true, 2016101101.00);
    }

    if ($oldversion < 2016101401.00) {
        // Clean up repository_alfresco config unless plugin has been manually installed.
        if (!file_exists($CFG->dirroot . '/repository/alfresco/lib.php')) {
            // Remove capabilities.
            capabilities_cleanup('repository_alfresco');
            // Clean config.
            unset_all_config_for_plugin('repository_alfresco');
        }

        // Savepoint reached.
        upgrade_main_savepoint(true, 2016101401.00);
    }

    if ($oldversion < 2016101401.02) {
        $table = new xmldb_table('external_tokens');
        $field = new xmldb_field('privatetoken', XMLDB_TYPE_CHAR, '64', null, null, null, null);

        // Conditionally add privatetoken field to the external_tokens table.
        if (!$dbman->field_exists($table, $field)) {
            $dbman->add_field($table, $field);
        }

        // Main savepoint reached.
        upgrade_main_savepoint(true, 2016101401.02);
    }

    if ($oldversion < 2016110202.00) {

        // Force uninstall of deleted authentication plugin.
        if (!file_exists("$CFG->dirroot/auth/radius")) {
            // Leave settings inplace if there are radius users.
            if (!$DB->record_exists('user', array('auth' => 'radius', 'deleted' => 0))) {
                // Remove all other associated config.
                unset_all_config_for_plugin('auth/radius');
                // The version number for radius is in this format.
                unset_all_config_for_plugin('auth_radius');
            }
        }
        upgrade_main_savepoint(true, 2016110202.00);
    }

    if ($oldversion < 2016110300.00) {
        // Remove unused admin email setting.
        unset_config('emailonlyfromreplyaddress');

        // Main savepoint reached.
        upgrade_main_savepoint(true, 2016110300.00);
    }

    if ($oldversion < 2016110500.00) {

        $oldplayers = [
            'vimeo' => null,
            'mp3' => ['.mp3'],
            'html5video' => ['.mov', '.mp4', '.m4v', '.mpeg', '.mpe', '.mpg', '.ogv', '.webm'],
            'flv' => ['.flv', '.f4v'],
            'html5audio' => ['.aac', '.flac', '.mp3', '.m4a', '.oga', '.ogg', '.wav'],
            'youtube' => null,
            'swf' => null,
        ];

        // Convert hardcoded media players to the settings of the new media player plugin type.
        if (get_config('core', 'media_plugins_sortorder') === false) {
            $enabledplugins = [];
            $videoextensions = [];
            $audioextensions = [];
            foreach ($oldplayers as $oldplayer => $extensions) {
                $settingname = 'core_media_enable_'.$oldplayer;
                if (!empty($CFG->$settingname)) {
                    if ($extensions) {
                        // VideoJS will be used for all media files players that were used previously.
                        $enabledplugins['videojs'] = 'videojs';
                        if ($oldplayer === 'mp3' || $oldplayer === 'html5audio') {
                            $audioextensions += array_combine($extensions, $extensions);
                        } else {
                            $videoextensions += array_combine($extensions, $extensions);
                        }
                    } else {
                        // Enable youtube, vimeo and swf.
                        $enabledplugins[$oldplayer] = $oldplayer;
                    }
                }
            }

            set_config('media_plugins_sortorder', join(',', $enabledplugins));

            // Configure VideoJS to match the existing players set up.
            if ($enabledplugins['videojs']) {
                $enabledplugins[] = 'videojs';
                set_config('audioextensions', join(',', $audioextensions), 'media_videojs');
                set_config('videoextensions', join(',', $videoextensions), 'media_videojs');
                $useflash = !empty($CFG->core_media_enable_flv) || !empty($CFG->core_media_enable_mp3);
                set_config('useflash', $useflash, 'media_videojs');
                if (empty($CFG->core_media_enable_youtube)) {
                    // Normally YouTube is enabled in videojs, but if youtube converter was disabled before upgrade
                    // disable it in videojs as well.
                    set_config('youtube', false, 'media_videojs');
                }
            }
        }

        // Unset old settings.
        foreach ($oldplayers as $oldplayer => $extensions) {
            unset_config('core_media_enable_' . $oldplayer);
        }

        // Preset defaults if CORE_MEDIA_VIDEO_WIDTH and CORE_MEDIA_VIDEO_HEIGHT are specified in config.php .
        // After this upgrade step these constants will not be used any more.
        if (defined('CORE_MEDIA_VIDEO_WIDTH')) {
            set_config('media_default_width', CORE_MEDIA_VIDEO_WIDTH);
        }
        if (defined('CORE_MEDIA_VIDEO_HEIGHT')) {
            set_config('media_default_height', CORE_MEDIA_VIDEO_HEIGHT);
        }

        // Savepoint reached.
        upgrade_main_savepoint(true, 2016110500.00);
    }

    if ($oldversion < 2016110600.00) {
        // Define a field 'deletioninprogress' in the 'course_modules' table, to background deletion tasks.
        $table = new xmldb_table('course_modules');
        $field = new xmldb_field('deletioninprogress', XMLDB_TYPE_INTEGER, '1', null, XMLDB_NOTNULL, null, '0', 'availability');

        // Conditionally launch add field 'deletioninprogress'.
        if (!$dbman->field_exists($table, $field)) {
            $dbman->add_field($table, $field);
        }

        // Main savepoint reached.
        upgrade_main_savepoint(true, 2016110600.00);
    }

    if ($oldversion < 2016112200.01) {

        // Define field requiredbytheme to be added to block_instances.
        $table = new xmldb_table('block_instances');
        $field = new xmldb_field('requiredbytheme', XMLDB_TYPE_INTEGER, '4', null, XMLDB_NOTNULL, null, '0', 'showinsubcontexts');

        // Conditionally launch add field requiredbytheme.
        if (!$dbman->field_exists($table, $field)) {
            $dbman->add_field($table, $field);
        }

        // Main savepoint reached.
        upgrade_main_savepoint(true, 2016112200.01);
    }
    if ($oldversion < 2016112200.02) {

        // Change the existing site level admin and settings blocks to be requiredbytheme which means they won't show in boost.
        $context = context_system::instance();
        $params = array('blockname' => 'settings', 'parentcontextid' => $context->id);
        $DB->set_field('block_instances', 'requiredbytheme', 1, $params);

        $params = array('blockname' => 'navigation', 'parentcontextid' => $context->id);
        $DB->set_field('block_instances', 'requiredbytheme', 1, $params);
        // Main savepoint reached.
        upgrade_main_savepoint(true, 2016112200.02);
    }

    // Automatically generated Moodle v3.2.0 release upgrade line.
    // Put any upgrade step following this.

    if ($oldversion < 2016122800.00) {
        // Find all roles with the coursecreator archetype.
        $coursecreatorroleids = $DB->get_records('role', array('archetype' => 'coursecreator'), '', 'id');

        $context = context_system::instance();
        $capability = 'moodle/site:configview';

        foreach ($coursecreatorroleids as $roleid => $notused) {

            // Check that the capability has not already been assigned. If it has then it's either already set
            // to allow or specifically set to prohibit or prevent.
            if (!$DB->record_exists('role_capabilities', array('roleid' => $roleid, 'capability' => $capability))) {
                // Assign the capability.
                $cap = new stdClass();
                $cap->contextid    = $context->id;
                $cap->roleid       = $roleid;
                $cap->capability   = $capability;
                $cap->permission   = CAP_ALLOW;
                $cap->timemodified = time();
                $cap->modifierid   = 0;

                $DB->insert_record('role_capabilities', $cap);
            }
        }

        // Main savepoint reached.
        upgrade_main_savepoint(true, 2016122800.00);
    }

    if ($oldversion < 2017020200.01) {

        // Define index useridfrom_timeuserfromdeleted_notification (not unique) to be added to message.
        $table = new xmldb_table('message');
        $index = new xmldb_index('useridfrom_timeuserfromdeleted_notification', XMLDB_INDEX_NOTUNIQUE, array('useridfrom', 'timeuserfromdeleted', 'notification'));

        // Conditionally launch add index useridfrom_timeuserfromdeleted_notification.
        if (!$dbman->index_exists($table, $index)) {
            $dbman->add_index($table, $index);
        }

        // Define index useridto_timeusertodeleted_notification (not unique) to be added to message.
        $index = new xmldb_index('useridto_timeusertodeleted_notification', XMLDB_INDEX_NOTUNIQUE, array('useridto', 'timeusertodeleted', 'notification'));

        // Conditionally launch add index useridto_timeusertodeleted_notification.
        if (!$dbman->index_exists($table, $index)) {
            $dbman->add_index($table, $index);
        }

        $index = new xmldb_index('useridto', XMLDB_INDEX_NOTUNIQUE, array('useridto'));

        // Conditionally launch drop index useridto.
        if ($dbman->index_exists($table, $index)) {
            $dbman->drop_index($table, $index);
        }

        // Main savepoint reached.
        upgrade_main_savepoint(true, 2017020200.01);
    }

    if ($oldversion < 2017020200.02) {

        // Define index useridfrom_timeuserfromdeleted_notification (not unique) to be added to message_read.
        $table = new xmldb_table('message_read');
        $index = new xmldb_index('useridfrom_timeuserfromdeleted_notification', XMLDB_INDEX_NOTUNIQUE, array('useridfrom', 'timeuserfromdeleted', 'notification'));

        // Conditionally launch add index useridfrom_timeuserfromdeleted_notification.
        if (!$dbman->index_exists($table, $index)) {
            $dbman->add_index($table, $index);
        }

        // Define index useridto_timeusertodeleted_notification (not unique) to be added to message_read.
        $index = new xmldb_index('useridto_timeusertodeleted_notification', XMLDB_INDEX_NOTUNIQUE, array('useridto', 'timeusertodeleted', 'notification'));

        // Conditionally launch add index useridto_timeusertodeleted_notification.
        if (!$dbman->index_exists($table, $index)) {
            $dbman->add_index($table, $index);
        }

        $index = new xmldb_index('useridto', XMLDB_INDEX_NOTUNIQUE, array('useridto'));

        // Conditionally launch drop index useridto.
        if ($dbman->index_exists($table, $index)) {
            $dbman->drop_index($table, $index);
        }

        // Main savepoint reached.
        upgrade_main_savepoint(true, 2017020200.02);
    }

    if ($oldversion < 2017020901.00) {

        // Delete "orphaned" block positions. Note, the query does not use indexes (because there are none),
        // if it runs too long during upgrade you can comment this line - it will leave orphaned records
        // in the database but they won't bother you.
        upgrade_block_positions();

        // Main savepoint reached.
        upgrade_main_savepoint(true, 2017020901.00);
    }

    if ($oldversion < 2017021300.00) {
        unset_config('loginpasswordautocomplete');
        upgrade_main_savepoint(true, 2017021300.00);
    }

    if ($oldversion < 2017021400.00) {
        // Define field visibleoncoursepage to be added to course_modules.
        $table = new xmldb_table('course_modules');
        $field = new xmldb_field('visibleoncoursepage', XMLDB_TYPE_INTEGER, '1', null, XMLDB_NOTNULL, null, '1', 'visible');

        // Conditionally launch add field visibleoncoursepage.
        if (!$dbman->field_exists($table, $field)) {
            $dbman->add_field($table, $field);
        }

        // Main savepoint reached.
        upgrade_main_savepoint(true, 2017021400.00);
    }

    if ($oldversion < 2017030700.00) {

        // Define field priority to be added to event.
        $table = new xmldb_table('event');
        $field = new xmldb_field('priority', XMLDB_TYPE_INTEGER, '10', null, null, null, null, 'subscriptionid');

        // Conditionally launch add field priority.
        if (!$dbman->field_exists($table, $field)) {
            $dbman->add_field($table, $field);
        }

        // Main savepoint reached.
        upgrade_main_savepoint(true, 2017030700.00);
    }

    if ($oldversion < 2017031400.00) {

        // Define table file_conversion to be created.
        $table = new xmldb_table('file_conversion');

        // Adding fields to table file_conversion.
        $table->add_field('id', XMLDB_TYPE_INTEGER, '10', null, XMLDB_NOTNULL, XMLDB_SEQUENCE, null);
        $table->add_field('usermodified', XMLDB_TYPE_INTEGER, '10', null, XMLDB_NOTNULL, null, null);
        $table->add_field('timecreated', XMLDB_TYPE_INTEGER, '10', null, XMLDB_NOTNULL, null, null);
        $table->add_field('timemodified', XMLDB_TYPE_INTEGER, '10', null, XMLDB_NOTNULL, null, null);
        $table->add_field('sourcefileid', XMLDB_TYPE_INTEGER, '10', null, XMLDB_NOTNULL, null, null);
        $table->add_field('targetformat', XMLDB_TYPE_CHAR, '100', null, XMLDB_NOTNULL, null, null);
        $table->add_field('status', XMLDB_TYPE_INTEGER, '10', null, null, null, '0');
        $table->add_field('statusmessage', XMLDB_TYPE_TEXT, null, null, null, null, null);
        $table->add_field('converter', XMLDB_TYPE_CHAR, '255', null, null, null, null);
        $table->add_field('destfileid', XMLDB_TYPE_INTEGER, '10', null, null, null, null);
        $table->add_field('data', XMLDB_TYPE_TEXT, null, null, null, null, null);

        // Adding keys to table file_conversion.
        $table->add_key('primary', XMLDB_KEY_PRIMARY, array('id'));
        $table->add_key('sourcefileid', XMLDB_KEY_FOREIGN, array('sourcefileid'), 'files', array('id'));
        $table->add_key('destfileid', XMLDB_KEY_FOREIGN, array('destfileid'), 'files', array('id'));

        // Conditionally launch create table for file_conversion.
        if (!$dbman->table_exists($table)) {
            $dbman->create_table($table);
        }

        // Main savepoint reached.
        upgrade_main_savepoint(true, 2017031400.00);
    }

    if ($oldversion < 2017040400.00) {

        // If block_course_overview is no longer present, replace with block_myoverview.
        if (!file_exists($CFG->dirroot . '/blocks/course_overview/block_course_overview.php')) {
            $DB->set_field('block_instances', 'blockname', 'myoverview', array('blockname' => 'course_overview'));
        }

        upgrade_main_savepoint(true, 2017040400.00);
    }

    if ($oldversion < 2017040401.00) {

        // If block_course_overview is no longer present, remove it.
        // Note - we do not need to completely remove the block context etc because we
        // have replaced all occurrences of block_course_overview with block_myoverview
        // in the upgrade step above.
        if (!file_exists($CFG->dirroot . '/blocks/course_overview/block_course_overview.php')) {
            // Delete the block from the block table.
            $DB->delete_records('block', array('name' => 'course_overview'));
            // Remove capabilities.
            capabilities_cleanup('block_course_overview');
            // Clean config.
            unset_all_config_for_plugin('block_course_overview');
        }

        upgrade_main_savepoint(true, 2017040401.00);
    }

    if ($oldversion < 2017040402.00) {

        // Define fields to be added to the 'event' table.
        $table = new xmldb_table('event');
        $fieldtype = new xmldb_field('type', XMLDB_TYPE_INTEGER, '4', null, XMLDB_NOTNULL, null, 0, 'instance');
        $fieldtimesort = new xmldb_field('timesort', XMLDB_TYPE_INTEGER, '10', null, false, null, null, 'timeduration');

        // Conditionally launch add field.
        if (!$dbman->field_exists($table, $fieldtype)) {
            $dbman->add_field($table, $fieldtype);
        }

        // Conditionally launch add field.
        if (!$dbman->field_exists($table, $fieldtimesort)) {
            $dbman->add_field($table, $fieldtimesort);
        }

        // Now, define the index we will be adding.
        $index = new xmldb_index('type-timesort', XMLDB_INDEX_NOTUNIQUE, array('type', 'timesort'));

        // Conditionally launch add index.
        if (!$dbman->index_exists($table, $index)) {
            $dbman->add_index($table, $index);
        }

        upgrade_main_savepoint(true, 2017040402.00);
    }

    if ($oldversion < 2017040700.01) {

        // Define table oauth2_issuer to be created.
        $table = new xmldb_table('oauth2_issuer');

        // Adding fields to table oauth2_issuer.
        $table->add_field('id', XMLDB_TYPE_INTEGER, '10', null, XMLDB_NOTNULL, XMLDB_SEQUENCE, null);
        $table->add_field('timecreated', XMLDB_TYPE_INTEGER, '10', null, XMLDB_NOTNULL, null, null);
        $table->add_field('timemodified', XMLDB_TYPE_INTEGER, '10', null, XMLDB_NOTNULL, null, null);
        $table->add_field('usermodified', XMLDB_TYPE_INTEGER, '10', null, XMLDB_NOTNULL, null, null);
        $table->add_field('name', XMLDB_TYPE_CHAR, '255', null, XMLDB_NOTNULL, null, null);
        $table->add_field('image', XMLDB_TYPE_TEXT, null, null, XMLDB_NOTNULL, null, null);
        $table->add_field('baseurl', XMLDB_TYPE_TEXT, null, null, XMLDB_NOTNULL, null, null);
        $table->add_field('clientid', XMLDB_TYPE_TEXT, null, null, XMLDB_NOTNULL, null, null);
        $table->add_field('clientsecret', XMLDB_TYPE_TEXT, null, null, XMLDB_NOTNULL, null, null);
        $table->add_field('loginscopes', XMLDB_TYPE_TEXT, null, null, XMLDB_NOTNULL, null, null);
        $table->add_field('loginscopesoffline', XMLDB_TYPE_TEXT, null, null, XMLDB_NOTNULL, null, null);
        $table->add_field('loginparams', XMLDB_TYPE_TEXT, null, null, XMLDB_NOTNULL, null, null);
        $table->add_field('loginparamsoffline', XMLDB_TYPE_TEXT, null, null, XMLDB_NOTNULL, null, null);
        $table->add_field('alloweddomains', XMLDB_TYPE_TEXT, null, null, XMLDB_NOTNULL, null, null);
        $table->add_field('scopessupported', XMLDB_TYPE_TEXT, null, null, null, null, null);
        $table->add_field('showonloginpage', XMLDB_TYPE_INTEGER, '2', null, XMLDB_NOTNULL, null, '1');
        $table->add_field('enabled', XMLDB_TYPE_INTEGER, '2', null, XMLDB_NOTNULL, null, '1');
        $table->add_field('sortorder', XMLDB_TYPE_INTEGER, '10', null, XMLDB_NOTNULL, null, null);

        // Adding keys to table oauth2_issuer.
        $table->add_key('primary', XMLDB_KEY_PRIMARY, array('id'));

        // Conditionally launch create table for oauth2_issuer.
        if (!$dbman->table_exists($table)) {
            $dbman->create_table($table);
        }

        // Main savepoint reached.
        upgrade_main_savepoint(true, 2017040700.01);
    }

    if ($oldversion < 2017040700.02) {

        // Define table oauth2_endpoint to be created.
        $table = new xmldb_table('oauth2_endpoint');

        // Adding fields to table oauth2_endpoint.
        $table->add_field('id', XMLDB_TYPE_INTEGER, '10', null, XMLDB_NOTNULL, XMLDB_SEQUENCE, null);
        $table->add_field('timecreated', XMLDB_TYPE_INTEGER, '10', null, XMLDB_NOTNULL, null, null);
        $table->add_field('timemodified', XMLDB_TYPE_INTEGER, '10', null, XMLDB_NOTNULL, null, null);
        $table->add_field('usermodified', XMLDB_TYPE_INTEGER, '10', null, XMLDB_NOTNULL, null, null);
        $table->add_field('name', XMLDB_TYPE_CHAR, '255', null, XMLDB_NOTNULL, null, null);
        $table->add_field('url', XMLDB_TYPE_TEXT, null, null, XMLDB_NOTNULL, null, null);
        $table->add_field('issuerid', XMLDB_TYPE_INTEGER, '10', null, XMLDB_NOTNULL, null, null);

        // Adding keys to table oauth2_endpoint.
        $table->add_key('primary', XMLDB_KEY_PRIMARY, array('id'));
        $table->add_key('issuer_id_key', XMLDB_KEY_FOREIGN, array('issuerid'), 'oauth2_issuer', array('id'));

        // Conditionally launch create table for oauth2_endpoint.
        if (!$dbman->table_exists($table)) {
            $dbman->create_table($table);
        }

        // Main savepoint reached.
        upgrade_main_savepoint(true, 2017040700.02);
    }

    if ($oldversion < 2017040700.03) {

        // Define table oauth2_system_account to be created.
        $table = new xmldb_table('oauth2_system_account');

        // Adding fields to table oauth2_system_account.
        $table->add_field('id', XMLDB_TYPE_INTEGER, '10', null, XMLDB_NOTNULL, XMLDB_SEQUENCE, null);
        $table->add_field('timecreated', XMLDB_TYPE_INTEGER, '10', null, XMLDB_NOTNULL, null, null);
        $table->add_field('timemodified', XMLDB_TYPE_INTEGER, '10', null, XMLDB_NOTNULL, null, null);
        $table->add_field('usermodified', XMLDB_TYPE_INTEGER, '10', null, XMLDB_NOTNULL, null, null);
        $table->add_field('issuerid', XMLDB_TYPE_INTEGER, '10', null, XMLDB_NOTNULL, null, null);
        $table->add_field('refreshtoken', XMLDB_TYPE_TEXT, null, null, XMLDB_NOTNULL, null, null);
        $table->add_field('grantedscopes', XMLDB_TYPE_TEXT, null, null, XMLDB_NOTNULL, null, null);
        $table->add_field('username', XMLDB_TYPE_TEXT, null, null, XMLDB_NOTNULL, null, null);
        $table->add_field('email', XMLDB_TYPE_TEXT, null, null, XMLDB_NOTNULL, null, null);

        // Adding keys to table oauth2_system_account.
        $table->add_key('primary', XMLDB_KEY_PRIMARY, array('id'));
        $table->add_key('issueridkey', XMLDB_KEY_FOREIGN_UNIQUE, array('issuerid'), 'oauth2_issuer', array('id'));

        // Conditionally launch create table for oauth2_system_account.
        if (!$dbman->table_exists($table)) {
            $dbman->create_table($table);
        }

        // Main savepoint reached.
        upgrade_main_savepoint(true, 2017040700.03);
    }

    if ($oldversion < 2017040700.04) {

        // Define table oauth2_user_field_mapping to be created.
        $table = new xmldb_table('oauth2_user_field_mapping');

        // Adding fields to table oauth2_user_field_mapping.
        $table->add_field('id', XMLDB_TYPE_INTEGER, '10', null, XMLDB_NOTNULL, XMLDB_SEQUENCE, null);
        $table->add_field('timemodified', XMLDB_TYPE_INTEGER, '10', null, XMLDB_NOTNULL, null, null);
        $table->add_field('timecreated', XMLDB_TYPE_INTEGER, '10', null, XMLDB_NOTNULL, null, null);
        $table->add_field('usermodified', XMLDB_TYPE_INTEGER, '10', null, XMLDB_NOTNULL, null, null);
        $table->add_field('issuerid', XMLDB_TYPE_INTEGER, '10', null, XMLDB_NOTNULL, null, null);
        $table->add_field('externalfield', XMLDB_TYPE_CHAR, '64', null, XMLDB_NOTNULL, null, null);
        $table->add_field('internalfield', XMLDB_TYPE_CHAR, '64', null, XMLDB_NOTNULL, null, null);

        // Adding keys to table oauth2_user_field_mapping.
        $table->add_key('primary', XMLDB_KEY_PRIMARY, array('id'));
        $table->add_key('issuerkey', XMLDB_KEY_FOREIGN, array('issuerid'), 'oauth2_issuer', array('id'));
        $table->add_key('uniqinternal', XMLDB_KEY_UNIQUE, array('issuerid', 'internalfield'));

        // Conditionally launch create table for oauth2_user_field_mapping.
        if (!$dbman->table_exists($table)) {
            $dbman->create_table($table);
        }

        // Main savepoint reached.
        upgrade_main_savepoint(true, 2017040700.04);
    }

    if ($oldversion < 2017041801.00) {

        // Define table course_completion_defaults to be created.
        $table = new xmldb_table('course_completion_defaults');

        // Adding fields to table course_completion_defaults.
        $table->add_field('id', XMLDB_TYPE_INTEGER, '10', null, XMLDB_NOTNULL, XMLDB_SEQUENCE, null);
        $table->add_field('course', XMLDB_TYPE_INTEGER, '10', null, XMLDB_NOTNULL, null, null);
        $table->add_field('module', XMLDB_TYPE_INTEGER, '10', null, XMLDB_NOTNULL, null, null);
        $table->add_field('completion', XMLDB_TYPE_INTEGER, '1', null, XMLDB_NOTNULL, null, '0');
        $table->add_field('completionview', XMLDB_TYPE_INTEGER, '1', null, XMLDB_NOTNULL, null, '0');
        $table->add_field('completionusegrade', XMLDB_TYPE_INTEGER, '1', null, XMLDB_NOTNULL, null, '0');
        $table->add_field('completionexpected', XMLDB_TYPE_INTEGER, '10', null, XMLDB_NOTNULL, null, '0');
        $table->add_field('customrules', XMLDB_TYPE_TEXT, null, null, null, null, null);

        // Adding keys to table course_completion_defaults.
        $table->add_key('primary', XMLDB_KEY_PRIMARY, array('id'));
        $table->add_key('module', XMLDB_KEY_FOREIGN, array('module'), 'modules', array('id'));
        $table->add_key('course', XMLDB_KEY_FOREIGN, array('course'), 'course', array('id'));

        // Adding indexes to table course_completion_defaults.
        $table->add_index('coursemodule', XMLDB_INDEX_UNIQUE, array('course', 'module'));

        // Conditionally launch create table for course_completion_defaults.
        if (!$dbman->table_exists($table)) {
            $dbman->create_table($table);
        }

        upgrade_main_savepoint(true, 2017041801.00);
    }

    if ($oldversion < 2017050500.01) {
        // Get the list of parent event IDs.
        $sql = "SELECT DISTINCT repeatid
                           FROM {event}
                          WHERE repeatid <> 0";
        $parentids = array_keys($DB->get_records_sql($sql));
        // Check if there are repeating events we need to process.
        if (!empty($parentids)) {
            // The repeat IDs of parent events should match their own ID.
            // So we need to update parent events that have non-matching IDs and repeat IDs.
            list($insql, $params) = $DB->get_in_or_equal($parentids);
            $updatesql = "UPDATE {event}
                             SET repeatid = id
                           WHERE id <> repeatid
                                 AND id $insql";
            $DB->execute($updatesql, $params);
        }

        // Main savepoint reached.
        upgrade_main_savepoint(true, 2017050500.01);
    }

    if ($oldversion < 2017050500.02) {
        // MDL-58684:
        // Remove all portfolio_tempdata records as these may contain serialized \file_system type objects, which are now unable to
        // be unserialized because of changes to the file storage API made in MDL-46375. Portfolio now stores an id reference to
        // files instead of the object.
        // These records are normally removed after a successful export, however, can be left behind if the user abandons the
        // export attempt (a stale record). Additionally, each stale record cannot be reused and is normally cleaned up by the cron
        // task core\task\portfolio_cron_task. Since the cron task tries to unserialize them, and generates a warning, we'll remove
        // all records here.
        $DB->delete_records_select('portfolio_tempdata', 'id > ?', [0]);

        // Main savepoint reached.
        upgrade_main_savepoint(true, 2017050500.02);
    }

    if ($oldversion < 2017050900.01) {
        // Create adhoc task for upgrading of existing calendar events.
        $record = new \stdClass();
        $record->classname = '\core\task\refresh_mod_calendar_events_task';
        $record->component = 'core';

        // Next run time based from nextruntime computation in \core\task\manager::queue_adhoc_task().
        $nextruntime = time() - 1;
        $record->nextruntime = $nextruntime;
        $DB->insert_record('task_adhoc', $record);

        // Main savepoint reached.
        upgrade_main_savepoint(true, 2017050900.01);
    }

    // Automatically generated Moodle v3.3.0 release upgrade line.
    // Put any upgrade step following this.

    if ($oldversion < 2017061201.00) {
        $table = new xmldb_table('course_sections');
        $field = new xmldb_field('timemodified', XMLDB_TYPE_INTEGER, '10', null, XMLDB_NOTNULL, null, '0', 'availability');

        // Define a field 'timemodified' in the 'course_sections' table.
        if (!$dbman->field_exists($table, $field)) {
            $dbman->add_field($table, $field);
        }

        upgrade_main_savepoint(true, 2017061201.00);
    }

    if ($oldversion < 2017061301.00) {
        // Check if the value of 'navcourselimit' is set to the old default value, if so, change it to the new default.
        if ($CFG->navcourselimit == 20) {
            set_config('navcourselimit', 10);
        }

        // Main savepoint reached.
        upgrade_main_savepoint(true, 2017061301.00);
    }

<<<<<<< HEAD
    if ($oldversion < 2017071000.00) {

        // Define field requireconfirmation to be added to oauth2_issuer.
        $table = new xmldb_table('oauth2_issuer');
        $field = new xmldb_field('requireconfirmation', XMLDB_TYPE_INTEGER, '2', null, XMLDB_NOTNULL, null, '1', 'sortorder');

        // Conditionally launch add field requireconfirmation.
        if (!$dbman->field_exists($table, $field)) {
            $dbman->add_field($table, $field);
        }

        // Main savepoint reached.
        upgrade_main_savepoint(true, 2017071000.00);
=======
    if ($oldversion < 2017062900.01) {

        // Define field timemodified to be added to block_instances.
        $table = new xmldb_table('block_instances');
        $field = new xmldb_field('timemodified', XMLDB_TYPE_INTEGER, '10', null, null,
                null, null, 'configdata');

        // Conditionally launch add field timemodified.
        if (!$dbman->field_exists($table, $field)) {
            $dbman->add_field($table, $field);

            // Set field to current time.
            $DB->set_field('block_instances', 'timemodified', time());

            // Changing nullability of field timemodified on table block_instances to not null.
            $field = new xmldb_field('timemodified', XMLDB_TYPE_INTEGER, '10', null, XMLDB_NOTNULL,
                    null, null, 'configdata');

            // Launch change of nullability for field timemodified.
            $dbman->change_field_notnull($table, $field);

            // Define index timemodified (not unique) to be added to block_instances.
            $index = new xmldb_index('timemodified', XMLDB_INDEX_NOTUNIQUE, array('timemodified'));

            // Conditionally launch add index timemodified.
            if (!$dbman->index_exists($table, $index)) {
                $dbman->add_index($table, $index);
            }
        }

        // Define field timecreated to be added to block_instances.
        $field = new xmldb_field('timecreated', XMLDB_TYPE_INTEGER, '10', null, null,
                null, null, 'configdata');

        // Conditionally launch add field timecreated.
        if (!$dbman->field_exists($table, $field)) {
            $dbman->add_field($table, $field);

            // Set field to current time.
            $DB->set_field('block_instances', 'timecreated', time());

            // Changing nullability of field timecreated on table block_instances to not null.
            $field = new xmldb_field('timecreated', XMLDB_TYPE_INTEGER, '10', null, XMLDB_NOTNULL,
                    null, null, 'configdata');

            // Launch change of nullability for field timecreated.
            $dbman->change_field_notnull($table, $field);
        }

        // Main savepoint reached.
        upgrade_main_savepoint(true, 2017062900.01);
>>>>>>> 902be008
    }

    return true;
}<|MERGE_RESOLUTION|>--- conflicted
+++ resolved
@@ -2887,7 +2887,6 @@
         upgrade_main_savepoint(true, 2017061301.00);
     }
 
-<<<<<<< HEAD
     if ($oldversion < 2017071000.00) {
 
         // Define field requireconfirmation to be added to oauth2_issuer.
@@ -2901,8 +2900,9 @@
 
         // Main savepoint reached.
         upgrade_main_savepoint(true, 2017071000.00);
-=======
-    if ($oldversion < 2017062900.01) {
+    }
+
+    if ($oldversion < 2017071001.00) {
 
         // Define field timemodified to be added to block_instances.
         $table = new xmldb_table('block_instances');
@@ -2952,8 +2952,7 @@
         }
 
         // Main savepoint reached.
-        upgrade_main_savepoint(true, 2017062900.01);
->>>>>>> 902be008
+        upgrade_main_savepoint(true, 2017071001.00);
     }
 
     return true;
