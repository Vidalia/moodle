<?php
// This file is part of Moodle - http://moodle.org/
//
// Moodle is free software: you can redistribute it and/or modify
// it under the terms of the GNU General Public License as published by
// the Free Software Foundation, either version 3 of the License, or
// (at your option) any later version.
//
// Moodle is distributed in the hope that it will be useful,
// but WITHOUT ANY WARRANTY; without even the implied warranty of
// MERCHANTABILITY or FITNESS FOR A PARTICULAR PURPOSE.  See the
// GNU General Public License for more details.
//
// You should have received a copy of the GNU General Public License
// along with Moodle.  If not, see <http://www.gnu.org/licenses/>.

/**
 * Examview question importer.
 *
 * @package    qformat
 * @subpackage learnwise
 * @copyright  2005 Alton College, Hampshire, UK
 * @license    http://www.gnu.org/copyleft/gpl.html GNU GPL v3 or later
 */


defined('MOODLE_INTERNAL') || die();


/**
 * Examview question importer.
 *
 * Alton College, Hampshire, UK - Tom Flannaghan, Andrew Walker
 *
 * Imports learnwise multiple choice questions (single and multiple answers)
 * currently ignores the deduct attribute for multiple answer questions
 * deductions are currently simply found by dividing the award for the incorrect
 * answer by the total number of options
 *
 * @copyright  2005 Alton College, Hampshire, UK
 * @license    http://www.gnu.org/copyleft/gpl.html GNU GPL v3 or later
 */
class qformat_learnwise extends qformat_default {

    public function provide_import() {
        return true;
    }

    public function export_file_extension() {
        return '.xml';
    }

    protected function readquestions($lines) {
        $questions = array();
        $currentquestion = array();

        foreach($lines as $line) {
            $line = trim($line);
            $currentquestion[] = $line;

            if ($question = $this->readquestion($currentquestion)) {
                $questions[] = $question;
                $currentquestion = array();
            }
        }
        return $questions;
    }

<<<<<<< HEAD
    protected function readquestion($lines) {
=======
    function readquestion($lines) {
        global $OUTPUT;

>>>>>>> 0acd3748
        $text = implode(' ', $lines);
        $text = str_replace(array('\t','\n','\r'), array('','',''), $text);

        $startpos = strpos($text, '<question type');
        $endpos = strpos($text, '</question>');
        if ($startpos === false || $endpos === false) {
            return false;
        }

        preg_match("/<question type=[\"\']([^\"\']+)[\"\']>/i", $text, $matches);
        $type = strtolower($matches[1]); // multichoice or multianswerchoice

        $questiontext = textlib::entities_to_utf8($this->stringbetween($text, '<text>', '</text>'));
        $questionhint = textlib::entities_to_utf8($this->stringbetween($text, '<hint>', '</hint>'));
        $questionaward = $this->stringbetween($text, '<award>', '</award>');
        $optionlist = $this->stringbetween($text, '<answer>', '</answer>');

        $optionlist = explode('<option', $optionlist);

        $n = 0;

        $optionscorrect = array();
        $optionstext = array();

        if ($type == 'multichoice') {
            foreach ($optionlist as $option) {
                if (trim($option) === '') {
                    continue;
                }
                $correct = $this->stringbetween($option, ' correct="', '">');
                $answer = $this->stringbetween($option, '">', '</option>');
                $optionscorrect[$n] = $correct;
                $optionstext[$n] = textlib::entities_to_utf8($answer);
                ++$n;
            }
        } else if ($type == 'multianswerchoice') {
            $numcorrect = 0;
            $totalaward = 0;

            $optionsaward = array();

            foreach ($optionlist as $option) {
                if (trim($option) === '') {
                    continue;
                }
                preg_match("/correct=\"([^\"]*)\"/i", $option, $correctmatch);
                preg_match("/award=\"([^\"]*)\"/i", $option, $awardmatch);

                $correct = $correctmatch[1];
                $award = $awardmatch[1];
                if ($correct == 'yes') {
                    $totalaward += $award;
                    ++$numcorrect;
                }

                $answer = $this->stringbetween($option, '">', '</option>');

                $optionscorrect[$n] = $correct;
                $optionstext[$n] = textlib::entities_to_utf8($answer);
                $optionsaward[$n] = $award;
                ++$n;
            }

        } else {
            echo $OUTPUT->notification(get_string('unknownorunhandledtype', 'question', $type));
        }

        $question = $this->defaultquestion();
        $question->qtype = MULTICHOICE;
        $question->name = $this->create_default_question_name($questiontext, get_string('questionname', 'question'));
        $this->add_blank_combined_feedback($question);

        $question->questiontext = $questiontext;
        $question->questiontextformat = FORMAT_HTML;
        $question->single = ($type == 'multichoice') ? 1 : 0;

        $question->fraction = array();
        $question->answer = array();
        for ($n = 0; $n < count($optionstext); ++$n) {
            if ($optionstext[$n]) {
                if (!isset($numcorrect)) {
                    // Single answer.
                    if ($optionscorrect[$n] == 'yes') {
                        $fraction = (int) $questionaward;
                    } else {
                        $fraction = 0;
                    }
                } else {
                    // Multiple answers.
                    if ($optionscorrect[$n] == 'yes') {
                        $fraction = $optionsaward[$n] / $totalaward;
                    } else {
                        $fraction = -$optionsaward[$n] / count($optionstext);
                    }
                }
                $question->fraction[] = $fraction;
                $question->answer[] = array('text' => $optionstext[$n], 'format' => FORMAT_HTML);
                $question->feedback[] = array('text' => '', 'format' => FORMAT_HTML); // No feedback in this type.
            }
        }

        return $question;
    }

    /**
     * Extract the substring of $text between $start and $end.
     * @param string $text text to analyse.
     * @param string $start opening delimiter.
     * @param string $end closing delimiter.
     * @return string the requested substring.
     */
    protected function stringbetween($text, $start, $end) {
        $startpos = strpos($text, $start) + strlen($start);
        $endpos = strpos($text, $end);

        if ($startpos <= $endpos) {
            return substr($text, $startpos, $endpos - $startpos);
        }
    }
}<|MERGE_RESOLUTION|>--- conflicted
+++ resolved
@@ -66,13 +66,9 @@
         return $questions;
     }
 
-<<<<<<< HEAD
     protected function readquestion($lines) {
-=======
-    function readquestion($lines) {
         global $OUTPUT;
 
->>>>>>> 0acd3748
         $text = implode(' ', $lines);
         $text = str_replace(array('\t','\n','\r'), array('','',''), $text);
 
